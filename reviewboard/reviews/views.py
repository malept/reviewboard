import copy
import logging
import time
from datetime import datetime

from django.conf import settings
from django.contrib.auth.models import User
from django.contrib.sites.models import Site
from django.core.urlresolvers import reverse
from django.db.models import Q
from django.http import HttpResponse, HttpResponseRedirect, Http404, \
                        HttpResponseNotModified, HttpResponseServerError
from django.shortcuts import get_object_or_404, get_list_or_404, \
                             render_to_response
from django.template.context import RequestContext
from django.template.loader import render_to_string
from django.utils import simplejson, timezone
from django.utils.http import http_date
from django.utils.safestring import mark_safe
from django.utils.timezone import utc
from django.utils.translation import ugettext as _
from django.views.decorators.cache import cache_control
from django.views.generic.list_detail import object_list

from djblets.auth.util import login_required
from djblets.siteconfig.models import SiteConfiguration
from djblets.util.dates import get_latest_timestamp
from djblets.util.http import set_last_modified, get_modified_since, \
                              set_etag, etag_if_none_match
from djblets.util.misc import get_object_or_none

from reviewboard.accounts.decorators import check_login_required, \
                                            valid_prefs_required
from reviewboard.accounts.models import ReviewRequestVisit, Profile
from reviewboard.attachments.forms import UploadFileForm, CommentFileForm
from reviewboard.changedescs.models import ChangeDescription
from reviewboard.diffviewer.diffutils import get_file_chunks_in_range
from reviewboard.diffviewer.models import DiffSet
from reviewboard.diffviewer.views import view_diff, view_diff_fragment, \
                                         exception_traceback_string
from reviewboard.extensions.hooks import DashboardHook, \
                                         ReviewRequestDetailHook
from reviewboard.reviews.datagrids import DashboardDataGrid, \
                                          GroupDataGrid, \
                                          ReviewRequestDataGrid, \
                                          SubmitterDataGrid, \
                                          WatchedGroupDataGrid
from reviewboard.reviews.errors import OwnershipError
from reviewboard.reviews.forms import NewReviewRequestForm, \
                                      UploadDiffForm, \
                                      UploadScreenshotForm
from reviewboard.reviews.models import BaseComment, Comment, \
                                       FileAttachmentComment, \
                                       Group, ReviewRequest, Review, \
                                       Screenshot, ScreenshotComment
from reviewboard.scmtools.core import PRE_CREATION
from reviewboard.scmtools.errors import SCMError
from reviewboard.site.models import LocalSite
from reviewboard.webapi.encoder import status_to_string


#####
##### Helper functions
#####


def _render_permission_denied(
    request,
    template_name='reviews/review_request_permission_denied.html'):
    """Renders a Permission Denied error for this review request."""

    response = render_to_response(template_name, RequestContext(request))
    response.status_code = 403
    return response


def _find_review_request(request, review_request_id, local_site_name):
    """
    Find a review request based on an ID, optional LocalSite name and optional
    select related query.

    If a local site is passed in on the URL, we want to look up the review
    request using the local_id instead of the pk. This allows each LocalSite
    configured to have its own review request ID namespace starting from 1.

    Returns either (None, response) or (ReviewRequest, None).
    """
    q = ReviewRequest.objects.all()

    if local_site_name:
        local_site = get_object_or_404(LocalSite, name=local_site_name)
        if not local_site.is_accessible_by(request.user):
            return None, _render_permission_denied(request)

        q = q.filter(local_site=local_site,
                     local_id=review_request_id)
    else:
        q = q.filter(pk=review_request_id)

    try:
        q = q.select_related('submitter', 'repository')
        review_request = q.get()
    except ReviewRequest.DoesNotExist:
        raise Http404

    if review_request.is_accessible_by(request.user):
        return review_request, None
    else:
        return None, _render_permission_denied(request)


def _make_review_request_context(review_request, extra_context):
    """Returns a dictionary for template contexts used for review requests.

    The dictionary will contain the common data that is used for all
    review request-related pages (the review request detail page, the diff
    viewer, and the screenshot pages).

    For convenience, extra data can be passed to this dictionary.
    """
    if review_request.repository:
        upload_diff_form = UploadDiffForm(review_request)
        scmtool = review_request.repository.get_scmtool()
    else:
        upload_diff_form = None
        scmtool = None

    return dict({
        'review_request': review_request,
        'upload_diff_form': upload_diff_form,
        'upload_screenshot_form': UploadScreenshotForm(),
        'file_attachment_form': UploadFileForm(),
        'comment_file_form': CommentFileForm(),
        'scmtool': scmtool,
    }, **extra_context)


def _build_id_map(objects):
    """Builds an ID map out of a list of objects.

    The resulting map makes it easy to quickly look up an object from an ID.
    """
    id_map = {}

    for obj in objects:
        id_map[obj.pk] = obj

    return id_map


def _query_for_diff(review_request, user, revision, draft):
    """
    Queries for a diff based on several parameters.

    If the draft does not exist, this throws an Http404 exception.
    """
    # Normalize the revision, since it might come in as a string.
    if revision:
        revision = int(revision)

    # This will try to grab the diff associated with a draft if the review
    # request has an associated draft and is either the revision being
    # requested or no revision is being requested.
    if (draft and draft.diffset_id and
        (revision is None or draft.diffset.revision == revision)):
        return draft.diffset

    query = Q(history=review_request.diffset_history_id)

    # Grab a revision if requested.
    if revision is not None:
        query = query & Q(revision=revision)

    try:
        return DiffSet.objects.filter(query).latest()
    except DiffSet.DoesNotExist:
        raise Http404


def build_diff_comment_fragments(
    comments, context,
    comment_template_name='reviews/diff_comment_fragment.html',
    error_template_name='diffviewer/diff_fragment_error.html'):

    comment_entries = []
    had_error = False
    siteconfig = SiteConfiguration.objects.get_current()

    for comment in comments:
        try:
            content = render_to_string(comment_template_name, {
                'comment': comment,
                'chunks': list(get_file_chunks_in_range(context,
                                                        comment.filediff,
                                                        comment.interfilediff,
                                                        comment.first_line,
                                                        comment.num_lines)),
                'domain': Site.objects.get_current().domain,
                'domain_method': siteconfig.get("site_domain_method"),
            })
        except Exception, e:
            content = exception_traceback_string(None, e,
                                                 error_template_name, {
                'comment': comment,
                'file': {
                    'depot_filename': comment.filediff.source_file,
                    'index': None,
                    'filediff': comment.filediff,
                },
                'domain': Site.objects.get_current().domain,
                'domain_method': siteconfig.get("site_domain_method"),
            })

            # It's bad that we failed, and we'll return a 500, but we'll
            # still return content for anything we have. This will prevent any
            # caching.
            had_error = True

        comment_entries.append({
            'comment': comment,
            'html': content,
        })

    return had_error, comment_entries


fields_changed_name_map = {
    'summary': _('Summary'),
    'description': _('Description'),
    'testing_done': _('Testing Done'),
    'bugs_closed': _('Bugs Closed'),
    'branch': _('Branch'),
    'target_groups': _('Reviewers (Groups)'),
    'target_people': _('Reviewers (People)'),
    'screenshots': _('Screenshots'),
    'screenshot_captions': _('Screenshot Captions'),
    'files': _('Uploaded Files'),
    'file_captions': _('Uploaded File Captions'),
    'diff': _('Diff'),
}


#####
##### View functions
#####

@login_required
def new_review_request(request,
                       local_site_name=None,
                       template_name='reviews/new_review_request.html'):
    """
    Displays a New Review Request form and handles the creation of a
    review request based on either an existing changeset or the provided
    information.
    """
    if local_site_name:
        local_site = get_object_or_404(LocalSite, name=local_site_name)
        if not local_site.is_accessible_by(request.user):
            return _render_permission_denied(request)
    else:
        local_site = None

    if request.method == 'POST':
        form = NewReviewRequestForm(request.user, local_site,
                                    request.POST, request.FILES)

        if form.is_valid():
            try:
                review_request = form.create(
                    user=request.user,
                    diff_file=request.FILES.get('diff_path'),
                    parent_diff_file=request.FILES.get('parent_diff_path'),
                    local_site=local_site)
                return HttpResponseRedirect(review_request.get_absolute_url())
            except (OwnershipError, SCMError, ValueError):
                pass
    else:
        form = NewReviewRequestForm(request.user, local_site)

    return render_to_response(template_name, RequestContext(request, {
        'form': form,
        'fields': simplejson.dumps(form.field_mapping),
    }))


@check_login_required
def review_detail(request,
                  review_request_id,
                  local_site_name=None,
                  template_name="reviews/review_detail.html"):
    """
    Main view for review requests. This covers the review request information
    and all the reviews on it.
    """
    # If there's a local_site passed in the URL, we want to look up the review
    # request based on the local_id instead of the pk. This allows each
    # local_site configured to have its own review request ID namespace
    # starting from 1.
    review_request, response = _find_review_request(
        request, review_request_id, local_site_name)

    if not review_request:
        return response

    # The review request detail page needs a lot of data from the database,
    # and going through standard model relations will result in far too many
    # queries. So we'll be optimizing quite a bit by prefetching and
    # re-associating data.
    #
    # We will start by getting the list of reviews. We'll filter this out into
    # some other lists, build some ID maps, and later do further processing.
    entries = []
    public_reviews = []
    body_top_replies = {}
    body_bottom_replies = {}
    replies = {}
    reply_timestamps = {}
    reviews_entry_map = {}
    reviews_id_map = {}
    review_timestamp = 0

    # Start by going through all reviews that point to this review request.
    # This includes draft reviews. We'll be separating these into a list of
    # public reviews and a mapping of replies.
    #
    # We'll also compute the latest review timestamp early, for the ETag
    # generation below.
    #
    # The second pass will come after the ETag calculation.
    all_reviews = list(review_request.reviews.select_related('user'))

    for review in all_reviews:
        reviews_id_map[review.pk] = review
        review._body_top_replies = []
        review._body_bottom_replies = []

        if review.public:
            # This is a review we'll display on the page. Keep track of it
            # for later display and filtering.
            public_reviews.append(review)
            parent_id = review.base_reply_to_id

            if parent_id is not None:
                # This is a reply to a review. We'll store the reply data
                # into a map, which associates a review ID with its list of
                # replies, and also figures out the timestamps.
                #
                # Later, we'll use this to associate reviews and replies for
                # rendering.
                if parent_id not in replies:
                    replies[parent_id] = [review]
                    reply_timestamps[parent_id] = review.timestamp
                else:
                    replies[parent_id].append(review)
                    reply_timestamps[parent_id] = max(
                        reply_timestamps[parent_id],
                        review.timestamp)
        elif (request.user.is_authenticated() and
              review.user_id == request.user.pk and
              (review_timestamp == 0 or review.timestamp > review_timestamp)):
            # This is the latest draft so far from the current user, so
            # we'll use this timestamp in the ETag.
            review_timestamp = review.timestamp

        if review.public or (request.user.is_authenticated() and
                             review.user_id == request.user.pk):
            # If this review is replying to another review's body_top or
            # body_bottom fields, store that data.
            for reply_id, reply_list in (
                (review.body_top_reply_to_id, body_top_replies),
                (review.body_bottom_reply_to_id, body_bottom_replies)):
                if reply_id is not None:
                    if reply_id not in reply_list:
                        reply_list[reply_id] = [review]
                    else:
                        reply_list[reply_id].append(review)

    pending_review = review_request.get_pending_review(request.user)
    review_ids = reviews_id_map.keys()
    last_visited = 0
    starred = False

    if request.user.is_authenticated():
        # If the review request is public and pending review and if the user
        # is logged in, mark that they've visited this review request.
        if review_request.public and review_request.status == "P":
            visited, visited_is_new = ReviewRequestVisit.objects.get_or_create(
                user=request.user, review_request=review_request)
            last_visited = visited.timestamp.replace(tzinfo=utc)
            visited.timestamp = timezone.now()
            visited.save()

        # Try using get_profile first, because it caches for future calls.
        # If it fails, it's okay. We don't rely upon it here.
        try:
            profile = request.user.get_profile()
            starred_review_requests = \
                profile.starred_review_requests.filter(pk=review_request.pk)
            starred = (starred_review_requests.count() > 0)
        except Profile.DoesNotExist:
            pass

    draft = review_request.get_draft(request.user)
    review_request_details = draft or review_request
    diffsets = review_request.get_diffsets()

    # Map diffset IDs to their revision ID for changedescs
    diffset_versions = {}
    for diffset in diffsets:
        diffset_versions[diffset.pk] = diffset.revision

    # Find out if we can bail early. Generate an ETag for this.
    last_activity_time, updated_object = \
        review_request.get_last_activity(diffsets, public_reviews)

    if draft:
        draft_timestamp = draft.last_updated
    else:
        draft_timestamp = ""

    etag = "%s:%s:%s:%s:%s:%s" % (request.user, last_activity_time,
                                  draft_timestamp, review_timestamp,
                                  int(starred),
                                  settings.AJAX_SERIAL)

    if etag_if_none_match(request, etag):
        return HttpResponseNotModified()

    # Get the list of public ChangeDescriptions.
    #
    # We want to get the latest ChangeDescription along with this. This is
    # best done here and not in a separate SQL query.
    changedescs = list(review_request.changedescs.filter(public=True))

    if changedescs:
        # We sort from newest to oldest, so the latest one is the first.
        latest_changedesc = changedescs[0]
        latest_timestamp = latest_changedesc.timestamp
    else:
        latest_changedesc = None
        latest_timestamp = None

    # Now that we have the list of public reviews and all that metadata,
    # being processing them and adding entries for display in the page.
    #
    # We do this here and not above because we don't want to build *too* much
    # before the ETag check.
    for review in public_reviews:
        if not review.is_reply():
            state = ''

            # Mark as collapsed if the review is older than the latest
            # change.
            if latest_timestamp and review.timestamp < latest_timestamp:
                state = 'collapsed'

            latest_reply = reply_timestamps.get(review.pk, None)

            # Mark as expanded if there is a reply newer than last_visited
            if latest_reply and last_visited and last_visited < latest_reply:
                state = ''

            entry = {
                'review': review,
                'diff_comments': [],
                'screenshot_comments': [],
                'file_attachment_comments': [],
                'timestamp': review.timestamp,
                'class': state,
            }
            reviews_entry_map[review.pk] = entry
            entries.append(entry)

    # Link up all the review body replies.
    for key, reply_list in (('_body_top_replies', body_top_replies),
                            ('_body_bottom_replies', body_bottom_replies)):
        for reply_id, replies in reply_list.iteritems():
            setattr(reviews_id_map[reply_id], key, replies)

    # Get all the file attachments and screenshots and build a couple maps,
    # so we can easily associate those objects in comments.
    file_attachments = list(review_request_details.get_file_attachments())
    file_attachment_id_map = _build_id_map(file_attachments)
    screenshots = list(review_request_details.get_screenshots())
    screenshot_id_map = _build_id_map(screenshots)

<<<<<<< HEAD
    issues = {
        'total': 0,
        'open': 0,
        'resolved': 0,
        'dropped': 0
    }
=======
    # There will be non-visible (generally deleted) file attachments and
    # screenshots we'll need to reference. to save on queries, we'll only
    # get these when we first encounter one not in the above maps.
    has_inactive_file_attachments = False
    has_inactive_screenshots = False
>>>>>>> 137fa7dd

    # Get all the comments and attach them to the reviews.
    for model, key, ordering in (
        (Comment, 'diff_comments',
         ('comment__filediff', 'comment__first_line', 'comment__timestamp')),
        (ScreenshotComment, 'screenshot_comments', None),
        (FileAttachmentComment, 'file_attachment_comments', None)):
        # Due to how we initially made the schema, we have a ManyToManyField
        # inbetween comments and reviews, instead of comments having a
        # ForeignKey to the review. This makes it difficult to easily go
        # from a comment to a review ID.
        #
        # The solution to this is to not query the comment objects, but rather
        # the through table. This will let us grab the review and comment in
        # one go, using select_related.
        related_field = model.review.related.field
        comment_field_name = related_field.m2m_reverse_field_name()
        through = related_field.rel.through
        q = through.objects.filter(review__in=review_ids).select_related()

        if ordering:
            q = q.order_by(*ordering)

        objs = list(q)

        # Two passes. One to build a mapping, and one to actually process
        # comments.
        comment_map = {}

        for obj in objs:
            comment = getattr(obj, comment_field_name)
            comment_map[comment.pk] = comment
            comment._replies = []

        for obj in objs:
            comment = getattr(obj, comment_field_name)

            # Short-circuit some object fetches for the comment by setting
            # some internal state on them.
            assert obj.review_id in reviews_id_map
            parent_review = reviews_id_map[obj.review_id]
            comment._review = parent_review
            comment._review_request = review_request

            # If the comment has an associated object that we've already
            # queried, attach it to prevent a future lookup.
            if isinstance(comment, ScreenshotComment):
                if (comment.screenshot_id not in screenshot_id_map and
                    not has_inactive_screenshots):
                    inactive_screenshots = \
                        review_request_details.get_inactive_screenshots()
                    screenshot_id_map.update(
                        _build_id_map(inactive_screenshots))
                    has_inactive_screenshots = True

                if comment.screenshot_id in screenshot_id_map:
                    screenshot = screenshot_id_map[comment.screenshot_id]
                    comment.screenshot = screenshot

                    if not hasattr(screenshot, '_comments'):
                        screenshot._comments = []

                    screenshot._comments.append(comment)
            elif isinstance(comment, FileAttachmentComment):
                if (comment.file_attachment_id not in file_attachment_id_map and
                    not has_inactive_file_attachments):
                    inactive_file_attachments = \
                        review_request_details.get_inactive_file_attachments()
                    file_attachment_id_map.update(
                        _build_id_map(inactive_file_attachments))
                    has_inactive_file_attachments = True

                if comment.file_attachment_id in file_attachment_id_map:
                    file_attachment = \
                        file_attachment_id_map[comment.file_attachment_id]
                    comment.file_attachment = file_attachment

                    if not hasattr(file_attachment, '_comments'):
                        file_attachment._comments = []

                    file_attachment._comments.append(comment)

            if parent_review.is_reply():
                # This is a reply to a comment. Add it to the list of replies.
                assert obj.review_id not in reviews_entry_map
                assert parent_review.base_reply_to_id in reviews_entry_map

                # If there's an entry that isn't a reply, then it's
                # orphaned. Ignore it.
                if comment.is_reply():
                    replied_comment = comment_map[comment.reply_to_id]
                    replied_comment._replies.append(comment)
            elif parent_review.public:
                # This is a comment on a public review we're going to show.
                # Add it to the list.
                assert obj.review_id in reviews_entry_map
                entry = reviews_entry_map[obj.review_id]
                entry[key].append(comment)

                if comment.issue_opened:
                    status_key = \
                        comment.issue_status_to_string(comment.issue_status)
                    issues[status_key] += 1
                    issues['total'] += 1


    # Sort all the reviews and ChangeDescriptions into a single list, for
    # display.
    for changedesc in changedescs:
        fields_changed = []

        for name, info in changedesc.fields_changed.iteritems():
            info = copy.deepcopy(info)
            multiline = False
            diff_revision = False

            if 'added' in info or 'removed' in info:
                change_type = 'add_remove'

                # We don't hard-code URLs in the bug info, since the
                # tracker may move, but we can do it here.
                if (name == "bugs_closed" and
                    review_request.repository and
                    review_request.repository.bug_tracker):
                    bug_url = review_request.repository.bug_tracker
                    for field in info:
                        for i, buginfo in enumerate(info[field]):
                            try:
                                full_bug_url = bug_url % buginfo[0]
                                info[field][i] = (buginfo[0], full_bug_url)
                            except TypeError:
                                logging.warning("Invalid bugtracker url format")
                elif name == "diff" and "added" in info:
                    # Sets the incremental revision number for a review
                    # request change, provided it is an updated diff.
                    diff_revision = diffset_versions[info['added'][0][2]]

            elif 'old' in info or 'new' in info:
                change_type = 'changed'
                multiline = (name == "description" or name == "testing_done")

                # Branch text is allowed to have entities, so mark it safe.
                if name == "branch":
                    if 'old' in info:
                        info['old'][0] = mark_safe(info['old'][0])

                    if 'new' in info:
                        info['new'][0] = mark_safe(info['new'][0])

                # Make status human readable.
                if name == 'status':
                    if 'old' in info:
                        info['old'][0] = status_to_string(info['old'][0])

                    if 'new' in info:
                        info['new'][0] = status_to_string(info['new'][0])

            elif name == "screenshot_captions":
                change_type = 'screenshot_captions'
            elif name == "file_captions":
                change_type = 'file_captions'
            else:
                # No clue what this is. Bail.
                continue

            fields_changed.append({
                'title': fields_changed_name_map.get(name, name),
                'multiline': multiline,
                'info': info,
                'type': change_type,
                'diff_revision': diff_revision,
            })

        # Expand the latest review change
        state = ''

        # Mark as collapsed if the change is older than a newer change
        if latest_timestamp and changedesc.timestamp < latest_timestamp:
            state = 'collapsed'

        entries.append({
            'changeinfo': fields_changed,
            'changedesc': changedesc,
            'timestamp': changedesc.timestamp,
            'class': state,
        })

    entries.sort(key=lambda item: item['timestamp'])

    close_description = ''

    if latest_changedesc and 'status' in latest_changedesc.fields_changed:
        status = latest_changedesc.fields_changed['status']['new'][0]

        if status in (ReviewRequest.DISCARDED, ReviewRequest.SUBMITTED):
            close_description = latest_changedesc.text

    response = render_to_response(
        template_name,
        RequestContext(request, _make_review_request_context(review_request, {
            'draft': draft,
            'detail_hooks': ReviewRequestDetailHook.hooks,
            'review_request_details': review_request_details,
            'entries': entries,
            'last_activity_time': last_activity_time,
            'review': pending_review,
            'request': request,
            'latest_changedesc': latest_changedesc,
            'close_description': close_description,
            'PRE_CREATION': PRE_CREATION,
            'issues': issues,
            'has_diffs': (draft and draft.diffset) or len(diffsets) > 0,
            'file_attachments': file_attachments,
            'screenshots': screenshots,
        })))
    set_etag(response, etag)

    return response


@login_required
@cache_control(no_cache=True, no_store=True, max_age=0, must_revalidate=True)
def review_draft_inline_form(request,
                             review_request_id,
                             template_name,
                             local_site_name=None):
    review_request, response = \
        _find_review_request(request, review_request_id, local_site_name)

    if not review_request:
        return response

    review = review_request.get_pending_review(request.user)

    # This may be a brand new review. If so, we don't have a review object.
    if review:
        review.ordered_comments = \
            review.comments.order_by('filediff', 'first_line')

    return render_to_response(template_name, RequestContext(request, {
        'review_request': review_request,
        'review': review,
        'PRE_CREATION': PRE_CREATION,
    }))


@check_login_required
def all_review_requests(request,
                        local_site_name=None,
                        template_name='reviews/datagrid.html'):
    """
    Displays a list of all review requests.
    """
    if local_site_name:
        local_site = get_object_or_404(LocalSite, name=local_site_name)
        if not local_site.is_accessible_by(request.user):
            return _render_permission_denied(request)
    else:
        local_site = None
    datagrid = ReviewRequestDataGrid(request,
        ReviewRequest.objects.public(request.user,
                                     status=None,
                                     local_site=local_site,
                                     with_counts=True),
        _("All review requests"),
        local_site=local_site)
    return datagrid.render_to_response(template_name)


@check_login_required
def submitter_list(request,
                   local_site_name=None,
                   template_name='reviews/datagrid.html'):
    """
    Displays a list of all users.
    """
    if local_site_name:
        local_site = get_object_or_404(LocalSite, name=local_site_name)
        if not local_site.is_accessible_by(request.user):
            return _render_permission_denied(request)
    else:
        local_site = None
    grid = SubmitterDataGrid(request, local_site=local_site)
    return grid.render_to_response(template_name)


@check_login_required
def group_list(request,
               local_site_name=None,
               template_name='reviews/datagrid.html'):
    """
    Displays a list of all review groups.
    """
    if local_site_name:
        local_site = get_object_or_404(LocalSite, name=local_site_name)
        if not local_site.is_accessible_by(request.user):
            return _render_permission_denied(request)
    else:
        local_site = None
    grid = GroupDataGrid(request, local_site=local_site)
    return grid.render_to_response(template_name)


@login_required
@valid_prefs_required
def dashboard(request,
              template_name='reviews/dashboard.html',
              local_site_name=None):
    """
    The dashboard view, showing review requests organized by a variety of
    lists, depending on the 'view' parameter.

    Valid 'view' parameters are:

        * 'outgoing'
        * 'to-me'
        * 'to-group'
        * 'starred'
        * 'watched-groups'
        * 'incoming'
        * 'mine'
    """
    view = request.GET.get('view', None)

    if local_site_name:
        local_site = get_object_or_404(LocalSite, name=local_site_name)
        if not local_site.is_accessible_by(request.user):
            return _render_permission_denied(request)
    else:
        local_site = None

    if view == "watched-groups":
        # This is special. We want to return a list of groups, not
        # review requests.
        grid = WatchedGroupDataGrid(request, local_site=local_site)
    else:
        grid = DashboardDataGrid(request, local_site=local_site)

    return grid.render_to_response(template_name, extra_context={
        'sidebar_hooks': DashboardHook.hooks,
    })


@check_login_required
def group(request,
          name,
          template_name='reviews/datagrid.html',
          local_site_name=None):
    """
    A list of review requests belonging to a particular group.
    """
    # Make sure the group exists
    if local_site_name:
        local_site = get_object_or_404(LocalSite, name=local_site_name)
        if not local_site.is_accessible_by(request.user):
            return _render_permission_denied(request)
    else:
        local_site = None
    group = get_object_or_404(Group, name=name, local_site=local_site)

    if not group.is_accessible_by(request.user):
        return _render_permission_denied(
            request, 'reviews/group_permission_denied.html')

    datagrid = ReviewRequestDataGrid(request,
        ReviewRequest.objects.to_group(name, local_site, status=None,
                                       with_counts=True),
        _("Review requests for %s") % name)

    return datagrid.render_to_response(template_name)


@check_login_required
def group_members(request,
                  name,
                  template_name='reviews/datagrid.html',
                  local_site_name=None):
    """
    A list of users registered for a particular group.
    """
    if local_site_name:
        local_site = get_object_or_404(LocalSite, name=local_site_name)
        if not local_site.is_accessible_by(request.user):
            return _render_permission_denied(request)
    else:
        local_site = None

    # Make sure the group exists
    group = get_object_or_404(Group,
                              name=name,
                              local_site=local_site)

    if not group.is_accessible_by(request.user):
        return _render_permission_denied(
            request, 'reviews/group_permission_denied.html')

    datagrid = SubmitterDataGrid(request,
                                 group.users.filter(is_active=True),
                                 _("Members of group %s") % name)

    return datagrid.render_to_response(template_name)


@check_login_required
def submitter(request,
              username,
              template_name='reviews/user_page.html',
              local_site_name=None):
    """
    A list of review requests owned by a particular user.
    """
    if local_site_name:
        local_site = get_object_or_404(LocalSite, name=local_site_name)
        if not local_site.is_accessible_by(request.user):
            return _render_permission_denied(request)
    else:
        local_site = None

    # Make sure the user exists
    if local_site:
        try:
            user = local_site.users.get(username=username)
        except User.DoesNotExist:
            raise Http404
    else:
        user = get_object_or_404(User, username=username)

    datagrid = ReviewRequestDataGrid(request,
        ReviewRequest.objects.from_user(username, status=None,
                                        with_counts=True,
                                        local_site=local_site),
        _("%s's review requests") % username,
        local_site=local_site)

    return datagrid.render_to_response(template_name, extra_context={
        'show_profile': user.is_profile_visible(request.user),
        'viewing_user': user,
    })


@check_login_required
def diff(request,
         review_request_id,
         revision=None,
         interdiff_revision=None,
         local_site_name=None,
         template_name='diffviewer/view_diff.html'):
    """
    A wrapper around diffviewer.views.view_diff that handles querying for
    diffs owned by a review request,taking into account interdiffs and
    providing the user's current review of the diff if it exists.
    """
    review_request, response = \
        _find_review_request(request, review_request_id, local_site_name)

    if not review_request:
        return response

    draft = review_request.get_draft(request.user)
    diffset = _query_for_diff(review_request, request.user, revision, draft)

    interdiffset = None
    review = None

    if interdiff_revision and interdiff_revision != revision:
        # An interdiff revision was specified. Try to find a matching
        # diffset.
        interdiffset = _query_for_diff(review_request, request.user,
                                       interdiff_revision, draft)

    # Try to find an existing pending review of this diff from the
    # current user.
    pending_review = review_request.get_pending_review(request.user)

    has_draft_diff = draft and draft.diffset
    is_draft_diff = has_draft_diff and draft.diffset == diffset
    is_draft_interdiff = has_draft_diff and interdiffset and \
                         draft.diffset == interdiffset

    # Get the list of diffsets. We only want to calculate this once.
    diffsets = review_request.get_diffsets()
    num_diffs = len(diffsets)

    if num_diffs > 0:
        latest_diffset = diffsets[-1]
    else:
        latest_diffset = None

    if draft and draft.diffset:
        num_diffs += 1

    last_activity_time, updated_object = \
        review_request.get_last_activity(diffsets)

    file_attachments = list(review_request.get_file_attachments())
    screenshots = list(review_request.get_screenshots())

    # Compute the lists of comments based on filediffs and interfilediffs.
    # We do this using the 'through' table so that we can select_related
    # the reviews and comments.
    comments = {}
    q = Comment.review.related.field.rel.through.objects.filter(
        review__review_request=review_request)
    q = q.select_related()

    for obj in q:
        comment = obj.comment
        review = obj.review
        comment._review = review
        key = (comment.filediff_id, comment.interfilediff_id)

        if key in comments:
            comments[key].append(comment)
        else:
            comments[key] = [comment]

    return view_diff(
         request, diffset, interdiffset, template_name=template_name,
         extra_context=_make_review_request_context(review_request, {
            'diffsets': diffsets,
            'latest_diffset': latest_diffset,
            'review': pending_review,
            'review_request_details': draft or review_request,
            'draft': draft,
            'is_draft_diff': is_draft_diff,
            'is_draft_interdiff': is_draft_interdiff,
            'num_diffs': num_diffs,
            'last_activity_time': last_activity_time,
            'specific_diff_requested': revision is not None or
                                       interdiff_revision is not None,
            'base_url': review_request.get_absolute_url(),
            'file_attachments': file_attachments,
            'screenshots': screenshots,
            'comments': comments,
        }))


@check_login_required
def raw_diff(request,
             review_request_id,
             revision=None,
             local_site_name=None):
    """
    Displays a raw diff of all the filediffs in a diffset for the
    given review request.
    """
    review_request, response = \
        _find_review_request(request, review_request_id, local_site_name)

    if not review_request:
        return response

    draft = review_request.get_draft(request.user)
    diffset = _query_for_diff(review_request, request.user, revision, draft)

    tool = review_request.repository.get_scmtool()
    data = tool.get_parser('').raw_diff(diffset)

    resp = HttpResponse(data, mimetype='text/x-patch')

    if diffset.name == 'diff':
        filename = "bug%s.patch" % review_request.bugs_closed.replace(',', '_')
    else:
        filename = diffset.name

    resp['Content-Disposition'] = 'inline; filename=%s' % filename
    set_last_modified(resp, diffset.timestamp)

    return resp


@check_login_required
def comment_diff_fragments(
    request,
    review_request_id,
    comment_ids,
    template_name='reviews/load_diff_comment_fragments.js',
    comment_template_name='reviews/diff_comment_fragment.html',
    error_template_name='diffviewer/diff_fragment_error.html',
    local_site_name=None):
    """
    Returns the fragment representing the parts of a diff referenced by the
    specified list of comment IDs. This is used to allow batch lazy-loading
    of these diff fragments based on filediffs, since they may not be cached
    and take time to generate.
    """
    # While we don't actually need the review request, we still want to do this
    # lookup in order to get the permissions checking.
    review_request, response = \
        _find_review_request(request, review_request_id, local_site_name)

    if not review_request:
        return response

    comments = get_list_or_404(Comment, pk__in=comment_ids.split(","))
    latest_timestamp = get_latest_timestamp([comment.timestamp
                                             for comment in comments])

    if get_modified_since(request, latest_timestamp):
        return HttpResponseNotModified()

    context = RequestContext(request, {
        'comment_entries': [],
        'container_prefix': request.GET.get('container_prefix'),
        'queue_name': request.GET.get('queue'),
    })

    had_error, context['comment_entries'] = \
        build_diff_comment_fragments(comments,
                                     context,
                                     comment_template_name,
                                     error_template_name)

    page_content = render_to_string(template_name, context)

    if had_error:
        return HttpResponseServerError(page_content)

    response = HttpResponse(page_content)
    set_last_modified(response, comment.timestamp)
    response['Expires'] = http_date(time.time() + 60 * 60 * 24 * 365) # 1 year
    return response


@check_login_required
def diff_fragment(request,
                  review_request_id,
                  revision,
                  filediff_id,
                  interdiff_revision=None,
                  chunkindex=None,
                  template_name='diffviewer/diff_file_fragment.html',
                  local_site_name=None):
    """
    Wrapper around diffviewer.views.view_diff_fragment that takes a review
    request.

    Displays just a fragment of a diff or interdiff owned by the given
    review request. The fragment is identified by the chunk index in the
    diff.
    """
    review_request, response = \
        _find_review_request(request, review_request_id, local_site_name)

    if not review_request:
        return response

    draft = review_request.get_draft(request.user)

    if interdiff_revision is not None:
        interdiffset = _query_for_diff(review_request, request.user,
                                       interdiff_revision, draft)
    else:
        interdiffset = None

    diffset = _query_for_diff(review_request, request.user, revision, draft)

    return view_diff_fragment(request, diffset, filediff_id,
                              review_request.get_absolute_url(),
                              interdiffset, chunkindex, template_name)


@check_login_required
def preview_review_request_email(
    request,
    review_request_id,
    format,
    text_template_name='notifications/review_request_email.txt',
    html_template_name='notifications/review_request_email.html',
    changedesc_id=None,
    local_site_name=None):
    """
    Previews the e-mail message that would be sent for an initial
    review request or an update.

    This is mainly used for debugging.
    """
    review_request, response = \
        _find_review_request(request, review_request_id, local_site_name)

    if not review_request:
        return response

    extra_context = {}

    if changedesc_id:
        changedesc = get_object_or_404(ChangeDescription, pk=changedesc_id)
        extra_context['change_text'] = changedesc.text
        extra_context['changes'] = changedesc.fields_changed

    siteconfig = SiteConfiguration.objects.get_current()

    if format == 'text':
        template_name = text_template_name
        mimetype = 'text/plain'
    elif format == 'html':
        template_name = html_template_name
        mimetype = 'text/html'
    else:
        raise Http404

    return HttpResponse(render_to_string(template_name,
        RequestContext(request, dict({
            'review_request': review_request,
            'user': request.user,
            'domain': Site.objects.get_current().domain,
            'domain_method': siteconfig.get("site_domain_method"),
        }, **extra_context)),
    ), mimetype=mimetype)


@check_login_required
def preview_review_email(request, review_request_id, review_id, format,
                         text_template_name='notifications/review_email.txt',
                         html_template_name='notifications/review_email.html',
                         extra_context={},
                         local_site_name=None):
    """
    Previews the e-mail message that would be sent for a review of a
    review request.

    This is mainly used for debugging.
    """
    review_request, response = \
        _find_review_request(request, review_request_id, local_site_name)

    if not review_request:
        return response

    review = get_object_or_404(Review, pk=review_id,
                               review_request=review_request)
    siteconfig = SiteConfiguration.objects.get_current()

    review.ordered_comments = \
        review.comments.order_by('filediff', 'first_line')

    if format == 'text':
        template_name = text_template_name
        mimetype = 'text/plain'
    elif format == 'html':
        template_name = html_template_name
        mimetype = 'text/html'
    else:
        raise Http404

    context = {
        'review_request': review_request,
        'review': review,
        'user': request.user,
        'domain': Site.objects.get_current().domain,
        'domain_method': siteconfig.get("site_domain_method"),
    }
    context.update(extra_context)

    has_error, context['comment_entries'] = \
        build_diff_comment_fragments(
            review.ordered_comments, context,
            "notifications/email_diff_comment_fragment.html")

    return HttpResponse(
        render_to_string(template_name, RequestContext(request, context)),
        mimetype=mimetype)


@check_login_required
def preview_reply_email(request, review_request_id, review_id, reply_id,
                        format,
                        text_template_name='notifications/reply_email.txt',
                        html_template_name='notifications/reply_email.html',
                        local_site_name=None):
    """
    Previews the e-mail message that would be sent for a reply to a
    review of a review request.

    This is mainly used for debugging.
    """
    review_request, response = \
        _find_review_request(request, review_request_id, local_site_name)

    if not review_request:
        return response

    review = get_object_or_404(Review, pk=review_id,
                               review_request=review_request)
    reply = get_object_or_404(Review, pk=reply_id, base_reply_to=review)
    siteconfig = SiteConfiguration.objects.get_current()

    reply.ordered_comments = \
        reply.comments.order_by('filediff', 'first_line')

    if format == 'text':
        template_name = text_template_name
        mimetype = 'text/plain'
    elif format == 'html':
        template_name = html_template_name
        mimetype = 'text/html'
    else:
        raise Http404

    context = {
        'review_request': review_request,
        'review': review,
        'reply': reply,
        'user': request.user,
        'domain': Site.objects.get_current().domain,
        'domain_method': siteconfig.get("site_domain_method"),
    }

    has_error, context['comment_entries'] = \
        build_diff_comment_fragments(
            reply.ordered_comments, context,
            "notifications/email_diff_comment_fragment.html")

    return HttpResponse(
        render_to_string(template_name, RequestContext(request, context)),
        mimetype=mimetype)


@check_login_required
def view_screenshot(request,
                    review_request_id,
                    screenshot_id,
                    template_name='reviews/screenshot_detail.html',
                    local_site_name=None):
    """
    Displays a screenshot, along with any comments that were made on it.
    """
    review_request, response = \
        _find_review_request(request, review_request_id, local_site_name)

    if not review_request:
        return response

    draft = review_request.get_draft(request.user)
    review_request_details = draft or review_request

    screenshots = list(review_request_details.get_screenshots())
    screenshot = None

    # We're going to try to find the screenshot being requested from the
    # already fetched list, instead of having to query again.
    for s in screenshots:
        if s.pk == screenshot_id:
            screenshot = s
            break

    if not screenshot:
        # This wasn't a public screenshot. It may be inactive or on a draft.
        screenshot = get_object_or_404(Screenshot, pk=screenshot_id)

    review = review_request.get_pending_review(request.user)

    if review_request.repository_id:
        diffset_count = DiffSet.objects.filter(
            history__pk=review_request.diffset_history_id).count()
    else:
        diffset_count = 0

    return render_to_response(
        template_name,
        RequestContext(request, _make_review_request_context(review_request, {
            'draft': draft,
            'review_request_details': draft or review_request,
            'review': review,
            'details': draft or review_request,
            'screenshot': screenshot,
            'screenshots': screenshots,
            'request': request,
            'comments': screenshot.get_comments(),
            'has_diffs': (draft and draft.diffset) or diffset_count > 0,
        })))


@check_login_required
def search(request,
           template_name='reviews/search.html',
           local_site_name=None):
    """
    Searches review requests on Review Board based on a query string.
    """
    query = request.GET.get('q', '')
    siteconfig = SiteConfiguration.objects.get_current()

    if not siteconfig.get("search_enable"):
        # FIXME: show something useful
        raise Http404

    if not query:
        # FIXME: I'm not super thrilled with this
        return HttpResponseRedirect(reverse("root"))

    if query.isdigit():
        query_review_request = get_object_or_none(ReviewRequest, pk=query)
        if query_review_request:
            return HttpResponseRedirect(query_review_request.get_absolute_url())

    import lucene
    lv = [int(x) for x in lucene.VERSION.split('.')]
    lucene_is_2x = lv[0] == 2 and lv[1] < 9
    lucene_is_3x = lv[0] == 3 or (lv[0] == 2 and lv[1] == 9)

    # We may have already initialized lucene
    try:
        lucene.initVM(lucene.CLASSPATH)
    except ValueError:
        pass

    index_file = siteconfig.get("search_index_file")
    if lucene_is_2x:
        store = lucene.FSDirectory.getDirectory(index_file, False)
    elif lucene_is_3x:
        store = lucene.FSDirectory.open(lucene.File(index_file))
    else:
        assert False

    try:
        searcher = lucene.IndexSearcher(store)
    except lucene.JavaError, e:
        # FIXME: show a useful error
        raise e

    if lucene_is_2x:
        parser = lucene.QueryParser('text', lucene.StandardAnalyzer())
        result_ids = [int(lucene.Hit.cast_(hit).getDocument().get('id')) \
                      for hit in searcher.search(parser.parse(query))]
    elif lucene_is_3x:
        parser = lucene.QueryParser(lucene.Version.LUCENE_CURRENT, 'text',
            lucene.StandardAnalyzer(lucene.Version.LUCENE_CURRENT))
        result_ids = [searcher.doc(hit.doc).get('id') \
                      for hit in searcher.search(parser.parse(query), 100).scoreDocs]

    searcher.close()

    results = ReviewRequest.objects.filter(id__in=result_ids,
                                           local_site__name=local_site_name)

    return object_list(request=request,
                       queryset=results,
                       paginate_by=10,
                       template_name=template_name,
                       extra_context={'query': query,
                                      'extra_query': 'q=%s' % query,
                                     })


@check_login_required
def user_infobox(request, username,
                 template_name='accounts/user_infobox.html',
                 local_site_name=None):
    """Displays a user info popup.

    This is meant to be embedded in other pages, rather than being
    a standalone page.
    """
    user = get_object_or_404(User, username=username)

    if local_site_name:
        local_site = get_object_or_404(LocalSite, name=local_site_name)

        if not local_site.is_accessible_by(request.user):
            return _render_permission_denied(request)

    show_profile = user.is_profile_visible(request.user)

    etag = ':'.join([user.first_name.encode('ascii', 'replace'),
                     user.last_name.encode('ascii', 'replace'),
                     user.email.encode('ascii', 'replace'),
                     str(user.last_login), str(settings.AJAX_SERIAL),
                     str(show_profile)])

    if etag_if_none_match(request, etag):
        return HttpResponseNotModified()

    response = render_to_response(template_name, RequestContext(request, {
        'show_profile': show_profile,
        'requested_user': user,
    }))
    set_etag(response, etag)

    return response<|MERGE_RESOLUTION|>--- conflicted
+++ resolved
@@ -484,20 +484,18 @@
     screenshots = list(review_request_details.get_screenshots())
     screenshot_id_map = _build_id_map(screenshots)
 
-<<<<<<< HEAD
+    # There will be non-visible (generally deleted) file attachments and
+    # screenshots we'll need to reference. to save on queries, we'll only
+    # get these when we first encounter one not in the above maps.
+    has_inactive_file_attachments = False
+    has_inactive_screenshots = False
+
     issues = {
         'total': 0,
         'open': 0,
         'resolved': 0,
         'dropped': 0
     }
-=======
-    # There will be non-visible (generally deleted) file attachments and
-    # screenshots we'll need to reference. to save on queries, we'll only
-    # get these when we first encounter one not in the above maps.
-    has_inactive_file_attachments = False
-    has_inactive_screenshots = False
->>>>>>> 137fa7dd
 
     # Get all the comments and attach them to the reviews.
     for model, key, ordering in (
