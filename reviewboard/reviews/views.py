import logging
import time
from datetime import datetime

from django.conf import settings
from django.contrib.auth.models import User
from django.contrib.sites.models import Site
from django.core.urlresolvers import reverse
from django.db.models import Q
from django.http import HttpResponse, HttpResponseRedirect, Http404, \
                        HttpResponseNotModified, HttpResponseServerError
from django.shortcuts import get_object_or_404, get_list_or_404, \
                             render_to_response
from django.template.context import RequestContext
from django.template.loader import render_to_string
from django.utils import simplejson, timezone
from django.utils.http import http_date
from django.utils.safestring import mark_safe
from django.utils.timezone import utc
from django.utils.translation import ugettext as _
from django.views.decorators.cache import cache_control
from django.views.generic.list_detail import object_list

from djblets.auth.util import login_required
from djblets.siteconfig.models import SiteConfiguration
from djblets.util.dates import get_latest_timestamp
from djblets.util.http import set_last_modified, get_modified_since, \
                              set_etag, etag_if_none_match
from djblets.util.misc import get_object_or_none

from reviewboard.accounts.decorators import check_login_required, \
                                            valid_prefs_required
from reviewboard.accounts.models import ReviewRequestVisit, Profile
from reviewboard.attachments.forms import UploadFileForm, CommentFileForm
from reviewboard.changedescs.models import ChangeDescription
from reviewboard.diffviewer.diffutils import get_file_chunks_in_range
from reviewboard.diffviewer.models import DiffSet
from reviewboard.diffviewer.views import view_diff, view_diff_fragment, \
                                         exception_traceback_string
from reviewboard.extensions.hooks import DashboardHook, \
                                         ReviewRequestDetailHook
from reviewboard.reviews.datagrids import DashboardDataGrid, \
                                          GroupDataGrid, \
                                          ReviewRequestDataGrid, \
                                          SubmitterDataGrid, \
                                          WatchedGroupDataGrid
from reviewboard.reviews.errors import OwnershipError
from reviewboard.reviews.forms import NewReviewRequestForm, \
                                      UploadDiffForm, \
                                      UploadScreenshotForm
<<<<<<< HEAD
from reviewboard.reviews.models import BaseComment, Comment, \
                                       ReviewRequest, \
                                       Review, Group, Screenshot, \
                                       ScreenshotComment
=======
from reviewboard.reviews.models import Comment, FileAttachmentComment, \
                                       Group, ReviewRequest, Review, \
                                       Screenshot, ScreenshotComment
>>>>>>> cba6da30
from reviewboard.scmtools.core import PRE_CREATION
from reviewboard.scmtools.errors import SCMError
from reviewboard.site.models import LocalSite
from reviewboard.webapi.encoder import status_to_string


#####
##### Helper functions
#####


def _render_permission_denied(
    request,
    template_name='reviews/review_request_permission_denied.html'):
    """Renders a Permission Denied error for this review request."""

    response = render_to_response(template_name, RequestContext(request))
    response.status_code = 403
    return response


def _find_review_request(request, review_request_id, local_site_name):
    """
    Find a review request based on an ID and optional LocalSite name.

    If a local site is passed in on the URL, we want to look up the review
    request using the local_id instead of the pk. This allows each LocalSite
    configured to have its own review request ID namespace starting from 1.

    Returns either (None, response) or (ReviewRequest, None).
    """
    q = ReviewRequest.objects.all()

    if local_site_name:
        local_site = get_object_or_404(LocalSite, name=local_site_name)
        if not local_site.is_accessible_by(request.user):
            return None, _render_permission_denied(request)

        q = q.filter(local_site=local_site,
                     local_id=review_request_id)
    else:
        q = q.filter(pk=review_request_id)

    try:
        q = q.select_related('submitter', 'repository')
        review_request = q.get()
    except ReviewRequest.DoesNotExist:
        raise Http404

    if review_request.is_accessible_by(request.user):
        return review_request, None
    else:
        return None, _render_permission_denied(request)


def _make_review_request_context(review_request, extra_context):
    """Returns a dictionary for template contexts used for review requests.

    The dictionary will contain the common data that is used for all
    review request-related pages (the review request detail page, the diff
    viewer, and the screenshot pages).

    For convenience, extra data can be passed to this dictionary.
    """
    if review_request.repository:
        upload_diff_form = UploadDiffForm(review_request)
        scmtool = review_request.repository.get_scmtool()
    else:
        upload_diff_form = None
        scmtool = None

    return dict({
        'review_request': review_request,
        'upload_diff_form': upload_diff_form,
        'upload_screenshot_form': UploadScreenshotForm(),
        'file_attachment_form': UploadFileForm(),
        'comment_file_form': CommentFileForm(),
        'scmtool': scmtool,
    }, **extra_context)


def _build_id_map(objects):
    """Builds an ID map out of a list of objects.

    The resulting map makes it easy to quickly look up an object from an ID.
    """
    id_map = {}

    for obj in objects:
        id_map[obj.pk] = obj

    return id_map


def _query_for_diff(review_request, user, revision, query_extra=None):
    """
    Queries for a diff based on several parameters.

    If the draft does not exist, this throws an Http404 exception.
    """
    # Normalize the revision, since it might come in as a string.
    if revision:
        revision = int(revision)

    # This will try to grab the diff associated with a draft if the review
    # request has an associated draft and is either the revision being
    # requested or no revision is being requested.
    draft = review_request.get_draft(user)
    if draft and draft.diffset and \
       (revision is None or draft.diffset.revision == revision):
        return draft.diffset

    query = Q(history=review_request.diffset_history)

    # Grab a revision if requested.
    if revision is not None:
        query = query & Q(revision=revision)

    # Anything else the caller wants.
    if query_extra:
        query = query & query_extra

    try:
        results = DiffSet.objects.filter(query).latest()
        return results
    except DiffSet.DoesNotExist:
        raise Http404


def build_diff_comment_fragments(
    comments, context,
    comment_template_name='reviews/diff_comment_fragment.html',
    error_template_name='diffviewer/diff_fragment_error.html'):

    comment_entries = []
    had_error = False
    siteconfig = SiteConfiguration.objects.get_current()

    for comment in comments:
        try:
            content = render_to_string(comment_template_name, {
                'comment': comment,
                'chunks': list(get_file_chunks_in_range(context,
                                                        comment.filediff,
                                                        comment.interfilediff,
                                                        comment.first_line,
                                                        comment.num_lines)),
                'domain': Site.objects.get_current().domain,
                'domain_method': siteconfig.get("site_domain_method"),
            })
        except Exception, e:
            content = exception_traceback_string(None, e,
                                                 error_template_name, {
                'comment': comment,
                'file': {
                    'depot_filename': comment.filediff.source_file,
                    'index': None,
                    'filediff': comment.filediff,
                },
                'domain': Site.objects.get_current().domain,
                'domain_method': siteconfig.get("site_domain_method"),
            })

            # It's bad that we failed, and we'll return a 500, but we'll
            # still return content for anything we have. This will prevent any
            # caching.
            had_error = True

        comment_entries.append({
            'comment': comment,
            'html': content,
        })

    return had_error, comment_entries


fields_changed_name_map = {
    'summary': _('Summary'),
    'description': _('Description'),
    'testing_done': _('Testing Done'),
    'bugs_closed': _('Bugs Closed'),
    'branch': _('Branch'),
    'target_groups': _('Reviewers (Groups)'),
    'target_people': _('Reviewers (People)'),
    'screenshots': _('Screenshots'),
    'screenshot_captions': _('Screenshot Captions'),
    'files': _('Uploaded Files'),
    'file_captions': _('Uploaded File Captions'),
    'diff': _('Diff'),
}


#####
##### View functions
#####

@login_required
def new_review_request(request,
                       local_site_name=None,
                       template_name='reviews/new_review_request.html'):
    """
    Displays a New Review Request form and handles the creation of a
    review request based on either an existing changeset or the provided
    information.
    """
    if local_site_name:
        local_site = get_object_or_404(LocalSite, name=local_site_name)
        if not local_site.is_accessible_by(request.user):
            return _render_permission_denied(request)
    else:
        local_site = None

    if request.method == 'POST':
        form = NewReviewRequestForm(request.user, local_site,
                                    request.POST, request.FILES)

        if form.is_valid():
            try:
                review_request = form.create(
                    user=request.user,
                    diff_file=request.FILES.get('diff_path'),
                    parent_diff_file=request.FILES.get('parent_diff_path'),
                    local_site=local_site)
                return HttpResponseRedirect(review_request.get_absolute_url())
            except (OwnershipError, SCMError, ValueError):
                pass
    else:
        form = NewReviewRequestForm(request.user, local_site)

    return render_to_response(template_name, RequestContext(request, {
        'form': form,
        'fields': simplejson.dumps(form.field_mapping),
    }))


@check_login_required
def review_detail(request,
                  review_request_id,
                  local_site_name=None,
                  template_name="reviews/review_detail.html"):
    """
    Main view for review requests. This covers the review request information
    and all the reviews on it.
    """
    # If there's a local_site passed in the URL, we want to look up the review
    # request based on the local_id instead of the pk. This allows each
    # local_site configured to have its own review request ID namespace
    # starting from 1.
    review_request, response = \
        _find_review_request(request, review_request_id, local_site_name)

    if not review_request:
        return response

    # The review request detail page needs a lot of data from the database,
    # and going through standard model relations will result in far too many
    # queries. So we'll be optimizing quite a bit by prefetching and
    # re-associating data.
    #
    # We will start by getting the list of reviews. We'll filter this out into
    # some other lists, build some ID maps, and later do further processing.
    entries = []
    public_reviews = []
    body_top_replies = {}
    body_bottom_replies = {}
    replies = {}
    reply_timestamps = {}
    reviews_entry_map = {}
    reviews_id_map = {}
    review_timestamp = 0

    # Start by going through all reviews that point to this review request.
    # This includes draft reviews. We'll be separating these into a list of
    # public reviews and a mapping of replies.
    #
    # We'll also compute the latest review timestamp early, for the ETag
    # generation below.
    #
    # The second pass will come after the ETag calculation.
    all_reviews = list(review_request.reviews.select_related('user'))

    for review in all_reviews:
        reviews_id_map[review.pk] = review
        review._body_top_replies = []
        review._body_bottom_replies = []

        if review.public:
            # This is a review we'll display on the page. Keep track of it
            # for later display and filtering.
            public_reviews.append(review)
            parent_id = review.base_reply_to_id

            if parent_id is not None:
                # This is a reply to a review. We'll store the reply data
                # into a map, which associates a review ID with its list of
                # replies, and also figures out the timestamps.
                #
                # Later, we'll use this to associate reviews and replies for
                # rendering.
                if parent_id not in replies:
                    replies[parent_id] = [review]
                    reply_timestamps[parent_id] = review.timestamp
                else:
                    replies[parent_id].append(review)
                    reply_timestamps[parent_id] = max(
                        reply_timestamps[parent_id],
                        review.timestamp)
        elif (review.user_id == request.user.pk and
              (review_timestamp == 0 or review.timestamp > review_timestamp)):
            # This is the latest draft so far from the current user, so
            # we'll use this timestamp in the ETag.
            review_timestamp = review.timestamp

        if review.public or review.user_id == request.user.pk:
            # If this review is replying to another review's body_top or
            # body_bottom fields, store that data.
            for reply_id, reply_list in (
                (review.body_top_reply_to_id, body_top_replies),
                (review.body_bottom_reply_to_id, body_bottom_replies)):
                if reply_id is not None:
                    if reply_id not in reply_list:
                        reply_list[reply_id] = [review]
                    else:
                        reply_list[reply_id].append(review)

    pending_review = review_request.get_pending_review(request.user)
    review_ids = reviews_id_map.keys()
    last_visited = 0
    starred = False

    if request.user.is_authenticated():
        # If the review request is public and pending review and if the user
        # is logged in, mark that they've visited this review request.
        if review_request.public and review_request.status == "P":
            visited, visited_is_new = ReviewRequestVisit.objects.get_or_create(
                user=request.user, review_request=review_request)
            last_visited = visited.timestamp.replace(tzinfo=utc)
            visited.timestamp = timezone.now()
            visited.save()

<<<<<<< HEAD
        profile, profile_is_new = \
            Profile.objects.get_or_create(user=request.user)
        starred = review_request in profile.starred_review_requests.all()

        # Unlike review above, this covers replies as well.
=======
        # Try using get_profile first, because it caches for future calls.
        # If it fails, it's okay. We don't rely upon it here.
>>>>>>> cba6da30
        try:
            profile = request.user.get_profile()
            starred_review_requests = \
                profile.starred_review_requests.filter(pk=review_request.pk)
            starred = (starred_review_requests.count() > 0)
        except Profile.DoesNotExist:
            pass

    draft = review_request.get_draft(request.user)
    diffsets = list(DiffSet.objects.filter(
        history__pk=review_request.diffset_history_id))

    # Find out if we can bail early. Generate an ETag for this.
    last_activity_time, updated_object = \
        review_request.get_last_activity(diffsets, public_reviews)

    if draft:
        draft_timestamp = draft.last_updated
    else:
        draft_timestamp = ""

    etag = "%s:%s:%s:%s:%s:%s" % (request.user, last_activity_time,
                                  draft_timestamp, review_timestamp,
                                  int(starred),
                                  settings.AJAX_SERIAL)

    if etag_if_none_match(request, etag):
        return HttpResponseNotModified()

    # Get the list of public ChangeDescriptions.
    #
    # We want to get the latest ChangeDescription along with this. This is
    # best done here and not in a separate SQL query.
    changedescs = list(review_request.changedescs.filter(public=True))

    if changedescs:
        # We sort from newest to oldest, so the latest one is the first.
        latest_changedesc = changedescs[0]
        latest_timestamp = latest_changedesc.timestamp
    else:
        latest_changedesc = None
        latest_timestamp = None

<<<<<<< HEAD
    entries = []

    for temp_review in reviews:
        temp_review.ordered_comments = \
            temp_review.comments.order_by('filediff', 'first_line')

        state = ''

        # Mark as collapsed if the review is older than the latest change
        if latest_timestamp and temp_review.timestamp < latest_timestamp:
            state = 'collapsed'

        try:
            latest_reply = \
                temp_review.public_replies().latest('timestamp').timestamp
        except Review.DoesNotExist:
            latest_reply = None

        # Mark as expanded if there is a reply newer than last_visited
        if latest_reply and last_visited and last_visited < latest_reply:
            state = ''
=======
    # Now that we have the list of public reviews and all that metadata,
    # being processing them and adding entries for display in the page.
    #
    # We do this here and not above because we don't want to build *too* much
    # before the ETag check.
    for review in public_reviews:
        if not review.is_reply():
            state = ''

            # Mark as collapsed if the review is older than the latest
            # change.
            if latest_timestamp and review.timestamp < latest_timestamp:
                state = 'collapsed'

            latest_reply = reply_timestamps.get(review.pk, None)

            # Mark as expanded if there is a reply newer than last_visited
            if latest_reply and last_visited and last_visited < latest_reply:
                state = ''

            entry = {
                'review': review,
                'diff_comments': [],
                'screenshot_comments': [],
                'file_attachment_comments': [],
                'timestamp': review.timestamp,
                'class': state,
            }
            reviews_entry_map[review.pk] = entry
            entries.append(entry)

    # Link up all the review body replies.
    for key, reply_list in (('_body_top_replies', body_top_replies),
                            ('_body_bottom_replies', body_bottom_replies)):
        for reply_id, replies in reply_list.iteritems():
            setattr(reviews_id_map[reply_id], key, replies)

    # Get all the file attachments and screenshots and build a couple maps,
    # so we can easily associate those objects in comments.
    file_attachments = list(review_request.get_file_attachments())
    file_attachment_id_map = _build_id_map(file_attachments)
    screenshots = list(review_request.get_screenshots())
    screenshot_id_map = _build_id_map(screenshots)

    # Get all the comments and attach them to the reviews.
    for model, key, ordering in (
        (Comment, 'diff_comments',
         ('comment__filediff', 'comment__first_line')),
        (ScreenshotComment, 'screenshot_comments', None),
        (FileAttachmentComment, 'file_attachment_comments', None)):
        # Due to how we initially made the schema, we have a ManyToManyField
        # inbetween comments and reviews, instead of comments having a
        # ForeignKey to the review. This makes it difficult to easily go
        # from a comment to a review ID.
        #
        # The solution to this is to not query the comment objects, but rather
        # the through table. This will let us grab the review and comment in
        # one go, using select_related.
        related_field = model.review.related.field
        comment_field_name = related_field.m2m_reverse_field_name()
        through = related_field.rel.through
        q = through.objects.filter(review__in=review_ids).select_related()

        if ordering:
            q = q.order_by(*ordering)

        objs = list(q)

        # Two passes. One to build a mapping, and one to actually process
        # comments.
        comment_map = {}

        for obj in objs:
            comment = getattr(obj, comment_field_name)
            comment_map[comment.pk] = comment
            comment._replies = []

        for obj in objs:
            comment = getattr(obj, comment_field_name)

            # Short-circuit some object fetches for the comment by setting
            # some internal state on them.
            assert obj.review_id in reviews_id_map
            parent_review = reviews_id_map[obj.review_id]
            comment._review = parent_review
            comment._review_request = review_request

            # If the comment has an associated object that we've already
            # queried, attach it to prevent a future lookup.
            if isinstance(comment, ScreenshotComment):
                if comment.screenshot_id in screenshot_id_map:
                    comment.screenshot = \
                        screenshot_id_map[comment.screenshot_id]
            elif isinstance(comment, FileAttachmentComment):
                if comment.file_attachment_id in file_attachment_id_map:
                    comment.file_attachment = \
                        file_attachment_id_map[comment.file_attachment_id]

            if parent_review.is_reply():
                # This is a reply to a comment. Add it to the list of replies.
                assert obj.review_id not in reviews_entry_map
                assert parent_review.base_reply_to_id in reviews_entry_map

                # If there's an entry that isn't a reply, then it's
                # orphaned. Ignore it.
                if comment.is_reply():
                    replied_comment = comment_map[comment.reply_to_id]
                    replied_comment._replies.append(comment)
            else:
                # This is a comment on a public review we're going to show.
                # Add it to the list.
                assert obj.review_id in reviews_entry_map
                entry = reviews_entry_map[obj.review_id]
                entry[key].append(comment)
>>>>>>> cba6da30


    # Sort all the reviews and ChangeDescriptions into a single list, for
    # display.
    for changedesc in changedescs:
        fields_changed = []

        for name, info in changedesc.fields_changed.items():
            multiline = False

            if 'added' in info or 'removed' in info:
                change_type = 'add_remove'

                # We don't hard-code URLs in the bug info, since the
                # tracker may move, but we can do it here.
                if (name == "bugs_closed" and
                    review_request.repository and
                    review_request.repository.bug_tracker):
                    bug_url = review_request.repository.bug_tracker
                    for field in info:
                        for i, buginfo in enumerate(info[field]):
                            try:
                                full_bug_url = bug_url % buginfo[0]
                                info[field][i] = (buginfo[0], full_bug_url)
                            except TypeError:
                                logging.warning("Invalid bugtracker url format")

            elif 'old' in info or 'new' in info:
                change_type = 'changed'
                multiline = (name == "description" or name == "testing_done")

                # Branch text is allowed to have entities, so mark it safe.
                if name == "branch":
                    if 'old' in info:
                        info['old'][0] = mark_safe(info['old'][0])

                    if 'new' in info:
                        info['new'][0] = mark_safe(info['new'][0])

                # Make status human readable.
                if name == 'status':
                    if 'old' in info:
                        info['old'][0] = status_to_string(info['old'][0])

                    if 'new' in info:
                        info['new'][0] = status_to_string(info['new'][0])

            elif name == "screenshot_captions":
                change_type = 'screenshot_captions'
            elif name == "file_captions":
                change_type = 'file_captions'
            else:
                # No clue what this is. Bail.
                continue

            fields_changed.append({
                'title': fields_changed_name_map.get(name, name),
                'multiline': multiline,
                'info': info,
                'type': change_type,
            })

        # Expand the latest review change
        state = ''

        # Mark as collapsed if the change is older than a newer change
        if latest_timestamp and changedesc.timestamp < latest_timestamp:
            state = 'collapsed'

        entries.append({
            'changeinfo': fields_changed,
            'changedesc': changedesc,
            'timestamp': changedesc.timestamp,
            'class': state,
        })

    entries.sort(key=lambda item: item['timestamp'])

    close_description = ''

    if latest_changedesc and 'status' in latest_changedesc.fields_changed:
        status = latest_changedesc.fields_changed['status']['new'][0]

        if status in (ReviewRequest.DISCARDED, ReviewRequest.SUBMITTED):
            close_description = latest_changedesc.text

<<<<<<< HEAD
    issues = {
        'total': 0,
        'open': 0,
        'resolved': 0,
        'dropped': 0
    }

    for entry in entries:
        if 'review' in entry:
            for comment in entry['review'].get_all_comments(issue_opened=True):
                issues['total'] += 1
                issues[BaseComment.issue_status_to_string(
                        comment.issue_status)] += 1
=======
    review_request_details = draft or review_request
>>>>>>> cba6da30

    response = render_to_response(
        template_name,
        RequestContext(request, _make_review_request_context(review_request, {
            'draft': draft,
<<<<<<< HEAD
            'detail_hooks': ReviewRequestDetailHook.hooks,
            'review_request_details': draft or review_request,
=======
            'review_request_details': review_request_details,
>>>>>>> cba6da30
            'entries': entries,
            'last_activity_time': last_activity_time,
            'review': pending_review,
            'request': request,
            'latest_changedesc': latest_changedesc,
            'close_description': close_description,
            'PRE_CREATION': PRE_CREATION,
<<<<<<< HEAD
            'issues': issues,
=======
            'has_diffs': (draft and draft.diffset) or len(diffsets) > 0,
            'file_attachments': file_attachments,
            'screenshots': screenshots,
>>>>>>> cba6da30
        })))
    set_etag(response, etag)

    return response


@login_required
@cache_control(no_cache=True, no_store=True, max_age=0, must_revalidate=True)
def review_draft_inline_form(request,
                             review_request_id,
                             template_name,
                             local_site_name=None):
    review_request, response = \
        _find_review_request(request, review_request_id, local_site_name)

    if not review_request:
        return response

    review = review_request.get_pending_review(request.user)

    # This may be a brand new review. If so, we don't have a review object.
    if review:
        review.ordered_comments = \
            review.comments.order_by('filediff', 'first_line')

    return render_to_response(template_name, RequestContext(request, {
        'review_request': review_request,
        'review': review,
        'PRE_CREATION': PRE_CREATION,
    }))


@check_login_required
def all_review_requests(request,
                        local_site_name=None,
                        template_name='reviews/datagrid.html'):
    """
    Displays a list of all review requests.
    """
    if local_site_name:
        local_site = get_object_or_404(LocalSite, name=local_site_name)
        if not local_site.is_accessible_by(request.user):
            return _render_permission_denied(request)
    else:
        local_site = None
    datagrid = ReviewRequestDataGrid(request,
        ReviewRequest.objects.public(request.user,
                                     status=None,
                                     local_site=local_site,
                                     with_counts=True),
        _("All review requests"),
        local_site=local_site)
    return datagrid.render_to_response(template_name)


@check_login_required
def submitter_list(request,
                   local_site_name=None,
                   template_name='reviews/datagrid.html'):
    """
    Displays a list of all users.
    """
    if local_site_name:
        local_site = get_object_or_404(LocalSite, name=local_site_name)
        if not local_site.is_accessible_by(request.user):
            return _render_permission_denied(request)
    else:
        local_site = None
    grid = SubmitterDataGrid(request, local_site=local_site)
    return grid.render_to_response(template_name)


@check_login_required
def group_list(request,
               local_site_name=None,
               template_name='reviews/datagrid.html'):
    """
    Displays a list of all review groups.
    """
    if local_site_name:
        local_site = get_object_or_404(LocalSite, name=local_site_name)
        if not local_site.is_accessible_by(request.user):
            return _render_permission_denied(request)
    else:
        local_site = None
    grid = GroupDataGrid(request, local_site=local_site)
    return grid.render_to_response(template_name)


@login_required
@valid_prefs_required
def dashboard(request,
              template_name='reviews/dashboard.html',
              local_site_name=None):
    """
    The dashboard view, showing review requests organized by a variety of
    lists, depending on the 'view' parameter.

    Valid 'view' parameters are:

        * 'outgoing'
        * 'to-me'
        * 'to-group'
        * 'starred'
        * 'watched-groups'
        * 'incoming'
        * 'mine'
    """
    view = request.GET.get('view', None)

    if local_site_name:
        local_site = get_object_or_404(LocalSite, name=local_site_name)
        if not local_site.is_accessible_by(request.user):
            return _render_permission_denied(request)
    else:
        local_site = None

    if view == "watched-groups":
        # This is special. We want to return a list of groups, not
        # review requests.
        grid = WatchedGroupDataGrid(request, local_site=local_site)
    else:
        grid = DashboardDataGrid(request, local_site=local_site)

    return grid.render_to_response(template_name, extra_context={
        'sidebar_hooks': DashboardHook.hooks,
    })


@check_login_required
def group(request,
          name,
          template_name='reviews/datagrid.html',
          local_site_name=None):
    """
    A list of review requests belonging to a particular group.
    """
    # Make sure the group exists
    if local_site_name:
        local_site = get_object_or_404(LocalSite, name=local_site_name)
        if not local_site.is_accessible_by(request.user):
            return _render_permission_denied(request)
    else:
        local_site = None
    group = get_object_or_404(Group, name=name, local_site=local_site)

    if not group.is_accessible_by(request.user):
        return _render_permission_denied(
            request, 'reviews/group_permission_denied.html')

    datagrid = ReviewRequestDataGrid(request,
        ReviewRequest.objects.to_group(name, local_site, status=None,
                                       with_counts=True),
        _("Review requests for %s") % name)

    return datagrid.render_to_response(template_name)


@check_login_required
def group_members(request,
                  name,
                  template_name='reviews/datagrid.html',
                  local_site_name=None):
    """
    A list of users registered for a particular group.
    """
    if local_site_name:
        local_site = get_object_or_404(LocalSite, name=local_site_name)
        if not local_site.is_accessible_by(request.user):
            return _render_permission_denied(request)
    else:
        local_site = None

    # Make sure the group exists
    group = get_object_or_404(Group,
                              name=name,
                              local_site=local_site)

    if not group.is_accessible_by(request.user):
        return _render_permission_denied(
            request, 'reviews/group_permission_denied.html')

    datagrid = SubmitterDataGrid(request,
                                 group.users.filter(is_active=True),
                                 _("Members of group %s") % name)

    return datagrid.render_to_response(template_name)


@check_login_required
def submitter(request,
              username,
              template_name='reviews/user_page.html',
              local_site_name=None):
    """
    A list of review requests owned by a particular user.
    """
    if local_site_name:
        local_site = get_object_or_404(LocalSite, name=local_site_name)
        if not local_site.is_accessible_by(request.user):
            return _render_permission_denied(request)
    else:
        local_site = None

    # Make sure the user exists
    if local_site:
        try:
            user = local_site.users.get(username=username)
        except User.DoesNotExist:
            raise Http404
    else:
        user = get_object_or_404(User, username=username)

    datagrid = ReviewRequestDataGrid(request,
        ReviewRequest.objects.from_user(username, status=None,
                                        with_counts=True,
                                        local_site=local_site),
        _("%s's review requests") % username,
        local_site=local_site)

    return datagrid.render_to_response(template_name, extra_context={
        'show_profile': user.is_profile_visible(request.user),
        'viewing_user': user,
    })


@check_login_required
def diff(request,
         review_request_id,
         revision=None,
         interdiff_revision=None,
         local_site_name=None,
         template_name='diffviewer/view_diff.html'):
    """
    A wrapper around diffviewer.views.view_diff that handles querying for
    diffs owned by a review request,taking into account interdiffs and
    providing the user's current review of the diff if it exists.
    """
    review_request, response = \
        _find_review_request(request, review_request_id, local_site_name)

    if not review_request:
        return response

    diffset = _query_for_diff(review_request, request.user, revision)

    interdiffset = None
    review = None
    draft = None

    if interdiff_revision and interdiff_revision != revision:
        # An interdiff revision was specified. Try to find a matching
        # diffset.
        interdiffset = _query_for_diff(review_request, request.user,
                                       interdiff_revision)

    # Try to find an existing pending review of this diff from the
    # current user.
    review = review_request.get_pending_review(request.user)
    draft = review_request.get_draft(request.user)

    has_draft_diff = draft and draft.diffset
    is_draft_diff = has_draft_diff and draft.diffset == diffset
    is_draft_interdiff = has_draft_diff and interdiffset and \
                         draft.diffset == interdiffset

    # Get the list of diffsets. We only want to calculate this once.
    diffsets = list(DiffSet.objects.filter(
        history__pk=review_request.diffset_history_id))
    latest_diffset = diffsets[-1]

    num_diffs = len(diffsets)

    if draft and draft.diffset:
        num_diffs += 1

    last_activity_time, updated_object = \
        review_request.get_last_activity(diffsets)

    file_attachments = list(review_request.get_file_attachments())
    screenshots = list(review_request.get_screenshots())

    # Compute the lists of comments based on filediffs and interfilediffs.
    # We do this using the 'through' table so that we can select_related
    # the reviews and comments.
    comments = {}
    q = Comment.review.related.field.rel.through.objects.filter(
        review__review_request=review_request)
    q = q.select_related()

    for obj in q:
        comment = obj.comment
        review = obj.review
        comment._review = review
        key = (comment.filediff_id, comment.interfilediff_id)

        if key in comments:
            comments[key].append(comment)
        else:
            comments[key] = [comment]

    return view_diff(
         request, diffset, interdiffset, template_name=template_name,
         extra_context=_make_review_request_context(review_request, {
            'diffsets': diffsets,
            'latest_diffset': latest_diffset,
            'review': review,
            'review_request_details': draft or review_request,
            'draft': draft,
            'is_draft_diff': is_draft_diff,
            'is_draft_interdiff': is_draft_interdiff,
            'num_diffs': num_diffs,
            'last_activity_time': last_activity_time,
            'specific_diff_requested': revision is not None or
                                       interdiff_revision is not None,
            'base_url': review_request.get_absolute_url(),
            'file_attachments': file_attachments,
            'screenshots': screenshots,
            'comments': comments,
        }))


@check_login_required
def raw_diff(request,
             review_request_id,
             revision=None,
             local_site_name=None):
    """
    Displays a raw diff of all the filediffs in a diffset for the
    given review request.
    """
    review_request, response = \
        _find_review_request(request, review_request_id, local_site_name)

    if not review_request:
        return response

    diffset = _query_for_diff(review_request, request.user, revision)

    tool = review_request.repository.get_scmtool()
    data = tool.get_parser('').raw_diff(diffset)

    resp = HttpResponse(data, mimetype='text/x-patch')

    if diffset.name == 'diff':
        filename = "bug%s.patch" % review_request.bugs_closed.replace(',', '_')
    else:
        filename = diffset.name

    resp['Content-Disposition'] = 'inline; filename=%s' % filename
    set_last_modified(resp, diffset.timestamp)

    return resp


@check_login_required
def comment_diff_fragments(
    request,
    review_request_id,
    comment_ids,
    template_name='reviews/load_diff_comment_fragments.js',
    comment_template_name='reviews/diff_comment_fragment.html',
    error_template_name='diffviewer/diff_fragment_error.html',
    local_site_name=None):
    """
    Returns the fragment representing the parts of a diff referenced by the
    specified list of comment IDs. This is used to allow batch lazy-loading
    of these diff fragments based on filediffs, since they may not be cached
    and take time to generate.
    """
    # While we don't actually need the review request, we still want to do this
    # lookup in order to get the permissions checking.
    review_request, response = \
        _find_review_request(request, review_request_id, local_site_name)

    if not review_request:
        return response

    comments = get_list_or_404(Comment, pk__in=comment_ids.split(","))
    latest_timestamp = get_latest_timestamp([comment.timestamp
                                             for comment in comments])

    if get_modified_since(request, latest_timestamp):
        return HttpResponseNotModified()

    context = RequestContext(request, {
        'comment_entries': [],
        'container_prefix': request.GET.get('container_prefix'),
        'queue_name': request.GET.get('queue'),
    })

    had_error, context['comment_entries'] = \
        build_diff_comment_fragments(comments,
                                     context,
                                     comment_template_name,
                                     error_template_name)

    page_content = render_to_string(template_name, context)

    if had_error:
        return HttpResponseServerError(page_content)

    response = HttpResponse(page_content)
    set_last_modified(response, comment.timestamp)
    response['Expires'] = http_date(time.time() + 60 * 60 * 24 * 365) # 1 year
    return response


@check_login_required
def diff_fragment(request,
                  review_request_id,
                  revision,
                  filediff_id,
                  interdiff_revision=None,
                  chunkindex=None,
                  template_name='diffviewer/diff_file_fragment.html',
                  local_site_name=None):
    """
    Wrapper around diffviewer.views.view_diff_fragment that takes a review
    request.

    Displays just a fragment of a diff or interdiff owned by the given
    review request. The fragment is identified by the chunk index in the
    diff.
    """
    review_request, response = \
        _find_review_request(request, review_request_id, local_site_name)

    if not review_request:
        return response

    review_request.get_draft(request.user)

    if interdiff_revision is not None:
        interdiffset = _query_for_diff(review_request, request.user,
                                       interdiff_revision)
        interdiffset_id = interdiffset.id
    else:
        interdiffset_id = None

    diffset = _query_for_diff(review_request, request.user, revision)

    return view_diff_fragment(request, diffset.id, filediff_id,
                              review_request.get_absolute_url(),
                              interdiffset_id, chunkindex, template_name)


@check_login_required
def preview_review_request_email(
    request,
    review_request_id,
    format,
    text_template_name='notifications/review_request_email.txt',
    html_template_name='notifications/review_request_email.html',
    changedesc_id=None,
    local_site_name=None):
    """
    Previews the e-mail message that would be sent for an initial
    review request or an update.

    This is mainly used for debugging.
    """
    review_request, response = \
        _find_review_request(request, review_request_id, local_site_name)

    if not review_request:
        return response

    extra_context = {}

    if changedesc_id:
        changedesc = get_object_or_404(ChangeDescription, pk=changedesc_id)
        extra_context['change_text'] = changedesc.text
        extra_context['changes'] = changedesc.fields_changed

    siteconfig = SiteConfiguration.objects.get_current()

    if format == 'text':
        template_name = text_template_name
        mimetype = 'text/plain'
    elif format == 'html':
        template_name = html_template_name
        mimetype = 'text/html'
    else:
        raise Http404

    return HttpResponse(render_to_string(template_name,
        RequestContext(request, dict({
            'review_request': review_request,
            'user': request.user,
            'domain': Site.objects.get_current().domain,
            'domain_method': siteconfig.get("site_domain_method"),
        }, **extra_context)),
    ), mimetype=mimetype)


@check_login_required
def preview_review_email(request, review_request_id, review_id, format,
                         text_template_name='notifications/review_email.txt',
                         html_template_name='notifications/review_email.html',
                         extra_context={},
                         local_site_name=None):
    """
    Previews the e-mail message that would be sent for a review of a
    review request.

    This is mainly used for debugging.
    """
    review_request, response = \
        _find_review_request(request, review_request_id, local_site_name)

    if not review_request:
        return response

    review = get_object_or_404(Review, pk=review_id,
                               review_request=review_request)
    siteconfig = SiteConfiguration.objects.get_current()

    review.ordered_comments = \
        review.comments.order_by('filediff', 'first_line')

    if format == 'text':
        template_name = text_template_name
        mimetype = 'text/plain'
    elif format == 'html':
        template_name = html_template_name
        mimetype = 'text/html'
    else:
        raise Http404

    context = {
        'review_request': review_request,
        'review': review,
        'user': request.user,
        'domain': Site.objects.get_current().domain,
        'domain_method': siteconfig.get("site_domain_method"),
    }
    context.update(extra_context)

    has_error, context['comment_entries'] = \
        build_diff_comment_fragments(
            review.ordered_comments, context,
            "notifications/email_diff_comment_fragment.html")

    return HttpResponse(
        render_to_string(template_name, RequestContext(request, context)),
        mimetype=mimetype)


@check_login_required
def preview_reply_email(request, review_request_id, review_id, reply_id,
                        format,
                        text_template_name='notifications/reply_email.txt',
                        html_template_name='notifications/reply_email.html',
                        local_site_name=None):
    """
    Previews the e-mail message that would be sent for a reply to a
    review of a review request.

    This is mainly used for debugging.
    """
    review_request, response = \
        _find_review_request(request, review_request_id, local_site_name)

    if not review_request:
        return response

    review = get_object_or_404(Review, pk=review_id,
                               review_request=review_request)
    reply = get_object_or_404(Review, pk=reply_id, base_reply_to=review)
    siteconfig = SiteConfiguration.objects.get_current()

    reply.ordered_comments = \
        reply.comments.order_by('filediff', 'first_line')

    if format == 'text':
        template_name = text_template_name
        mimetype = 'text/plain'
    elif format == 'html':
        template_name = html_template_name
        mimetype = 'text/html'
    else:
        raise Http404

    context = {
        'review_request': review_request,
        'review': review,
        'reply': reply,
        'user': request.user,
        'domain': Site.objects.get_current().domain,
        'domain_method': siteconfig.get("site_domain_method"),
    }

    has_error, context['comment_entries'] = \
        build_diff_comment_fragments(
            reply.ordered_comments, context,
            "notifications/email_diff_comment_fragment.html")

    return HttpResponse(
        render_to_string(template_name, RequestContext(request, context)),
        mimetype=mimetype)


@check_login_required
def view_screenshot(request,
                    review_request_id,
                    screenshot_id,
                    template_name='reviews/screenshot_detail.html',
                    local_site_name=None):
    """
    Displays a screenshot, along with any comments that were made on it.
    """
    review_request, response = \
        _find_review_request(request, review_request_id, local_site_name)

    if not review_request:
        return response

    screenshot = get_object_or_404(Screenshot, pk=screenshot_id)
    review = review_request.get_pending_review(request.user)
    draft = review_request.get_draft(request.user)

    query = Q(history=review_request.diffset_history)

    if draft:
        query = query & Q(reviewrequestdraft=draft)

    try:
        comments = ScreenshotComment.objects.filter(screenshot=screenshot)
    except ScreenshotComment.DoesNotExist:
        comments = []

    return render_to_response(
        template_name,
        RequestContext(request, _make_review_request_context(review_request, {
            'draft': draft,
            'review_request_details': draft or review_request,
            'review': review,
            'details': draft or review_request,
            'screenshot': screenshot,
            'request': request,
            'comments': comments,
        })))


@check_login_required
def search(request,
           template_name='reviews/search.html',
           local_site_name=None):
    """
    Searches review requests on Review Board based on a query string.
    """
    query = request.GET.get('q', '')
    siteconfig = SiteConfiguration.objects.get_current()

    if not siteconfig.get("search_enable"):
        # FIXME: show something useful
        raise Http404

    if not query:
        # FIXME: I'm not super thrilled with this
        return HttpResponseRedirect(reverse("root"))

    if query.isdigit():
        query_review_request = get_object_or_none(ReviewRequest, pk=query)
        if query_review_request:
            return HttpResponseRedirect(query_review_request.get_absolute_url())

    import lucene
    lv = [int(x) for x in lucene.VERSION.split('.')]
    lucene_is_2x = lv[0] == 2 and lv[1] < 9
    lucene_is_3x = lv[0] == 3 or (lv[0] == 2 and lv[1] == 9)

    # We may have already initialized lucene
    try:
        lucene.initVM(lucene.CLASSPATH)
    except ValueError:
        pass

    index_file = siteconfig.get("search_index_file")
    if lucene_is_2x:
        store = lucene.FSDirectory.getDirectory(index_file, False)
    elif lucene_is_3x:
        store = lucene.FSDirectory.open(lucene.File(index_file))
    else:
        assert False

    try:
        searcher = lucene.IndexSearcher(store)
    except lucene.JavaError, e:
        # FIXME: show a useful error
        raise e

    if lucene_is_2x:
        parser = lucene.QueryParser('text', lucene.StandardAnalyzer())
        result_ids = [int(lucene.Hit.cast_(hit).getDocument().get('id')) \
                      for hit in searcher.search(parser.parse(query))]
    elif lucene_is_3x:
        parser = lucene.QueryParser(lucene.Version.LUCENE_CURRENT, 'text',
            lucene.StandardAnalyzer(lucene.Version.LUCENE_CURRENT))
        result_ids = [searcher.doc(hit.doc).get('id') \
                      for hit in searcher.search(parser.parse(query), 100).scoreDocs]

    searcher.close()

    results = ReviewRequest.objects.filter(id__in=result_ids,
                                           local_site__name=local_site_name)

    return object_list(request=request,
                       queryset=results,
                       paginate_by=10,
                       template_name=template_name,
                       extra_context={'query': query,
                                      'extra_query': 'q=%s' % query,
                                     })


@check_login_required
def user_infobox(request, username,
                 template_name='accounts/user_infobox.html',
                 local_site_name=None):
    """Displays a user info popup.

    This is meant to be embedded in other pages, rather than being
    a standalone page.
    """
    user = get_object_or_404(User, username=username)

    if local_site_name:
        local_site = get_object_or_404(LocalSite, name=local_site_name)

        if not local_site.is_accessible_by(request.user):
            return _render_permission_denied(request)

    show_profile = user.is_profile_visible(request.user)

    etag = ':'.join([user.first_name.encode('ascii', 'replace'),
                     user.last_name.encode('ascii', 'replace'),
                     user.email.encode('ascii', 'replace'),
                     str(user.last_login), str(settings.AJAX_SERIAL),
                     str(show_profile)])

    if etag_if_none_match(request, etag):
        return HttpResponseNotModified()

    response = render_to_response(template_name, RequestContext(request, {
        'show_profile': show_profile,
        'requested_user': user,
    }))
    set_etag(response, etag)

    return response<|MERGE_RESOLUTION|>--- conflicted
+++ resolved
@@ -48,16 +48,10 @@
 from reviewboard.reviews.forms import NewReviewRequestForm, \
                                       UploadDiffForm, \
                                       UploadScreenshotForm
-<<<<<<< HEAD
 from reviewboard.reviews.models import BaseComment, Comment, \
-                                       ReviewRequest, \
-                                       Review, Group, Screenshot, \
-                                       ScreenshotComment
-=======
-from reviewboard.reviews.models import Comment, FileAttachmentComment, \
+                                       FileAttachmentComment, \
                                        Group, ReviewRequest, Review, \
                                        Screenshot, ScreenshotComment
->>>>>>> cba6da30
 from reviewboard.scmtools.core import PRE_CREATION
 from reviewboard.scmtools.errors import SCMError
 from reviewboard.site.models import LocalSite
@@ -398,16 +392,8 @@
             visited.timestamp = timezone.now()
             visited.save()
 
-<<<<<<< HEAD
-        profile, profile_is_new = \
-            Profile.objects.get_or_create(user=request.user)
-        starred = review_request in profile.starred_review_requests.all()
-
-        # Unlike review above, this covers replies as well.
-=======
         # Try using get_profile first, because it caches for future calls.
         # If it fails, it's okay. We don't rely upon it here.
->>>>>>> cba6da30
         try:
             profile = request.user.get_profile()
             starred_review_requests = \
@@ -451,29 +437,6 @@
         latest_changedesc = None
         latest_timestamp = None
 
-<<<<<<< HEAD
-    entries = []
-
-    for temp_review in reviews:
-        temp_review.ordered_comments = \
-            temp_review.comments.order_by('filediff', 'first_line')
-
-        state = ''
-
-        # Mark as collapsed if the review is older than the latest change
-        if latest_timestamp and temp_review.timestamp < latest_timestamp:
-            state = 'collapsed'
-
-        try:
-            latest_reply = \
-                temp_review.public_replies().latest('timestamp').timestamp
-        except Review.DoesNotExist:
-            latest_reply = None
-
-        # Mark as expanded if there is a reply newer than last_visited
-        if latest_reply and last_visited and last_visited < latest_reply:
-            state = ''
-=======
     # Now that we have the list of public reviews and all that metadata,
     # being processing them and adding entries for display in the page.
     #
@@ -517,6 +480,13 @@
     file_attachment_id_map = _build_id_map(file_attachments)
     screenshots = list(review_request.get_screenshots())
     screenshot_id_map = _build_id_map(screenshots)
+
+    issues = {
+        'total': 0,
+        'open': 0,
+        'resolved': 0,
+        'dropped': 0
+    }
 
     # Get all the comments and attach them to the reviews.
     for model, key, ordering in (
@@ -588,7 +558,12 @@
                 assert obj.review_id in reviews_entry_map
                 entry = reviews_entry_map[obj.review_id]
                 entry[key].append(comment)
->>>>>>> cba6da30
+
+                if comment.issue_opened:
+                    status_key = \
+                        comment.issue_status_to_string(comment.issue_status)
+                    issues[status_key] += 1
+                    issues['total'] += 1
 
 
     # Sort all the reviews and ChangeDescriptions into a single list, for
@@ -675,34 +650,14 @@
         if status in (ReviewRequest.DISCARDED, ReviewRequest.SUBMITTED):
             close_description = latest_changedesc.text
 
-<<<<<<< HEAD
-    issues = {
-        'total': 0,
-        'open': 0,
-        'resolved': 0,
-        'dropped': 0
-    }
-
-    for entry in entries:
-        if 'review' in entry:
-            for comment in entry['review'].get_all_comments(issue_opened=True):
-                issues['total'] += 1
-                issues[BaseComment.issue_status_to_string(
-                        comment.issue_status)] += 1
-=======
     review_request_details = draft or review_request
->>>>>>> cba6da30
 
     response = render_to_response(
         template_name,
         RequestContext(request, _make_review_request_context(review_request, {
             'draft': draft,
-<<<<<<< HEAD
             'detail_hooks': ReviewRequestDetailHook.hooks,
-            'review_request_details': draft or review_request,
-=======
             'review_request_details': review_request_details,
->>>>>>> cba6da30
             'entries': entries,
             'last_activity_time': last_activity_time,
             'review': pending_review,
@@ -710,13 +665,10 @@
             'latest_changedesc': latest_changedesc,
             'close_description': close_description,
             'PRE_CREATION': PRE_CREATION,
-<<<<<<< HEAD
             'issues': issues,
-=======
             'has_diffs': (draft and draft.diffset) or len(diffsets) > 0,
             'file_attachments': file_attachments,
             'screenshots': screenshots,
->>>>>>> cba6da30
         })))
     set_etag(response, etag)
 
