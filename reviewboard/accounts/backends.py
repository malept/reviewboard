--- conflicted
+++ resolved
@@ -17,21 +17,13 @@
 except ImportError:
     pass
 
-<<<<<<< HEAD
 from reviewboard.accounts.forms import (ActiveDirectorySettingsForm,
                                         LDAPSettingsForm,
                                         NISSettingsForm,
                                         StandardAuthSettingsForm,
                                         X509SettingsForm)
-=======
-from reviewboard.accounts.forms import ActiveDirectorySettingsForm, \
-                                       LDAPSettingsForm, \
-                                       NISSettingsForm, \
-                                       StandardAuthSettingsForm, \
-                                       X509SettingsForm
 from reviewboard.accounts.models import LocalSiteProfile
 from reviewboard.site.models import LocalSite
->>>>>>> 74703017
 
 
 _auth_backends = []
@@ -131,8 +123,6 @@
     def update_password(self, user, password):
         user.password = hashers.make_password(password)
 
-<<<<<<< HEAD
-=======
     def get_all_permissions(self, user, obj=None):
         """Returns a list of all permissions for a user.
 
@@ -220,7 +210,6 @@
 
         return super(StandardAuthBackend, self).has_perm(user, perm, obj)
 
->>>>>>> 74703017
 
 class NISBackend(AuthBackend):
     """Authenticate against a user on an NIS server."""
