import errno
import imp
import os
import nose
import paramiko
import shutil
import socket
import tempfile
try:
    from hashlib import md5
except ImportError:
    from md5 import md5

from django.contrib.auth.models import AnonymousUser, User
from django.test import TestCase as DjangoTestCase
from djblets.util.filesystem import is_exe_in_path
try:
    imp.find_module("P4")
    from P4 import P4Error
except ImportError:
    pass

from reviewboard.diffviewer.diffutils import patch
from reviewboard.diffviewer.parser import DiffParserError
from reviewboard.reviews.models import Group
from reviewboard.scmtools import sshutils
from reviewboard.scmtools.core import HEAD, PRE_CREATION, ChangeSet, Revision
from reviewboard.scmtools.errors import SCMError, FileNotFoundError, \
                                        RepositoryNotFoundError, \
                                        AuthenticationError
from reviewboard.scmtools.forms import RepositoryForm
from reviewboard.scmtools.git import ShortSHA1Error
from reviewboard.scmtools.models import Repository, Tool
from reviewboard.scmtools.perforce import STunnelProxy, STUNNEL_SERVER
from reviewboard.site.models import LocalSite


class SCMTestCase(DjangoTestCase):
    _can_test_ssh = None

    def setUp(self):
        self.old_home = os.getenv('HOME')
        self.tempdir = None
        self.tool = None
        os.environ['RBSSH_ALLOW_AGENT'] = '0'

    def tearDown(self):
        self._set_home(self.old_home)

        if self.tempdir:
            shutil.rmtree(self.tempdir)

    def _set_home(self, homedir):
        os.environ['HOME'] = homedir

    def _check_can_test_ssh(self):
        if SCMTestCase._can_test_ssh is None:
            key = sshutils.get_user_key()

            SCMTestCase._can_test_ssh = (key is not None and
                                         sshutils.is_key_authorized(key))

        if not SCMTestCase._can_test_ssh:
            raise nose.SkipTest(
                "Cannot perform SSH access tests. The local user's SSH "
                "public key must be in the %s file and SSH must be enabled."
                % os.path.join(sshutils.get_ssh_dir(), 'authorized_keys'))

    def _test_ssh(self, repo_path, filename=None):
        self._check_can_test_ssh()

        repo = Repository(name='SSH Test', path=repo_path,
                          tool=self.repository.tool)
        tool = repo.get_scmtool()

        try:
            tool.check_repository(repo_path)
        except socket.error, e:
            if e.errno == errno.ECONNREFUSED:
                # This box likely isn't set up for this test.
                SCMTestCase._can_test_ssh = False
                raise nose.SkipTest(
                    "Cannot perform SSH access tests. No local SSH service is "
                    "running.")
            else:
                raise

        if filename:
            self.assertNotEqual(tool.get_file(filename, HEAD), None)

    def _test_ssh_with_site(self, repo_path, filename=None):
        """Utility function to test SSH access with a LocalSite."""
        self._check_can_test_ssh()

        # Get the user's .ssh key, for use in the tests
        user_key = sshutils.get_user_key()
        self.assertNotEqual(user_key, None)

        # Switch to a new SSH directory.
        self.tempdir = tempfile.mkdtemp(prefix='rb-tests-home-')
        sshdir = os.path.join(self.tempdir, '.ssh')
        self._set_home(self.tempdir)

        self.assertEqual(sshdir, sshutils.get_ssh_dir())
        self.assertFalse(os.path.exists(os.path.join(sshdir, 'id_rsa')))
        self.assertFalse(os.path.exists(os.path.join(sshdir, 'id_dsa')))
        self.assertEqual(sshutils.get_user_key(), None)

        tool_class = self.repository.tool

        # Make sure we aren't using the old SSH key. We want auth errors.
        repo = Repository(name='SSH Test', path=repo_path, tool=tool_class)
        tool = repo.get_scmtool()
        self.assertRaises(sshutils.AuthenticationError,
                          lambda: tool.check_repository(repo_path))

        if filename:
            self.assertRaises(SCMError,
                              lambda: tool.get_file(filename, HEAD));

        for local_site_name in ('site-1',):
            local_site = LocalSite(name=local_site_name)
            local_site.save()

            repo = Repository(name='SSH Test', path=repo_path, tool=tool_class,
                              local_site=local_site)
            tool = repo.get_scmtool()

            self.assertEqual(sshutils.get_ssh_dir(local_site_name),
                             os.path.join(sshdir, local_site_name))
            sshutils.import_user_key(user_key, local_site_name)
            self.assertEqual(sshutils.get_user_key(local_site_name), user_key)

            # Make sure we can verify the repository and access files.
            tool.check_repository(repo_path, local_site_name=local_site_name)

            if filename:
                self.assertNotEqual(tool.get_file(filename, HEAD), None)


class CoreTests(DjangoTestCase):
    """Tests for the scmtools.core module"""

    def test_interface(self):
        """Testing basic scmtools.core API"""

        # Empty changeset
        cs = ChangeSet()
        self.assertEqual(cs.changenum, None)
        self.assertEqual(cs.summary, '')
        self.assertEqual(cs.description, '')
        self.assertEqual(cs.branch, '')
        self.assert_(len(cs.bugs_closed) == 0)
        self.assert_(len(cs.files) == 0)


class SSHUtilsTests(SCMTestCase):
    """Unit tests for sshutils."""
    def setUp(self):
        super(SSHUtilsTests, self).setUp()

        self.tempdir = tempfile.mkdtemp(prefix='rb-tests-home-')

    def test_get_ssh_dir_with_dot_ssh(self):
        """Testing sshutils.get_ssh_dir with ~/.ssh"""
        self._set_home(self.tempdir)
        sshdir = os.path.join(self.tempdir, '.ssh')
        self.assertEqual(sshutils.get_ssh_dir(), sshdir)

    def test_get_ssh_dir_with_ssh(self):
        """Testing sshutils.get_ssh_dir with ~/ssh"""
        self._set_home(self.tempdir)
        sshdir = os.path.join(self.tempdir, 'ssh')
        os.mkdir(sshdir, 0700)
        self.assertEqual(sshutils.get_ssh_dir(), sshdir)

    def test_get_ssh_dir_with_dot_ssh_and_localsite(self):
        """Testing sshutils.get_ssh_dir with ~/.ssh and localsite"""
        self._set_home(self.tempdir)
        sshdir = os.path.join(self.tempdir, '.ssh', 'site-1')
        self.assertEqual(sshutils.get_ssh_dir(local_site_name='site-1'), sshdir)

    def test_get_ssh_dir_with_ssh_and_localsite(self):
        """Testing sshutils.get_ssh_dir with ~/ssh and localsite"""
        self._set_home(self.tempdir)
        sshdir = os.path.join(self.tempdir, 'ssh')
        os.mkdir(sshdir, 0700)
        sshdir = os.path.join(sshdir, 'site-1')
        self.assertEqual(sshutils.get_ssh_dir(local_site_name='site-1'), sshdir)

    def test_generate_user_key(self, local_site_name=None):
        """Testing sshutils.generate_user_key"""
        self._set_home(self.tempdir)
        key = sshutils.generate_user_key(local_site_name)
        key_file = os.path.join(sshutils.get_ssh_dir(local_site_name), 'id_rsa')
        self.assertTrue(os.path.exists(key_file))
        self.assertEqual(sshutils.get_user_key(local_site_name), key)

    def test_generate_user_key_with_localsite(self):
        """Testing sshutils.generate_user_key with localsite"""
        self.test_generate_user_key('site-1')

    def test_add_host_key(self, local_site_name=None):
        """Testing sshutils.add_host_key"""
        self._set_home(self.tempdir)
        key = paramiko.RSAKey.generate(2048)
        sshutils.add_host_key('example.com', key, local_site_name)

        known_hosts_file = sshutils.get_host_keys_filename(local_site_name)
        self.assertTrue(os.path.exists(known_hosts_file))

        f = open(known_hosts_file, 'r')
        lines = f.readlines()
        f.close()

        self.assertEqual(len(lines), 1)
        self.assertEqual(lines[0].split(),
                         ['example.com', key.get_name(), key.get_base64()])

    def test_add_host_key_with_localsite(self):
        """Testing sshutils.add_host_key with localsite"""
        self.test_add_host_key('site-1')

    def test_replace_host_key(self, local_site_name=None):
        """Testing sshutils.replace_host_key"""
        self._set_home(self.tempdir)
        key = paramiko.RSAKey.generate(2048)
        sshutils.add_host_key('example.com', key, local_site_name)

        new_key = paramiko.RSAKey.generate(2048)
        sshutils.replace_host_key('example.com', key, new_key, local_site_name)

        known_hosts_file = sshutils.get_host_keys_filename(local_site_name)
        self.assertTrue(os.path.exists(known_hosts_file))

        f = open(known_hosts_file, 'r')
        lines = f.readlines()
        f.close()

        self.assertEqual(len(lines), 1)
        self.assertEqual(lines[0].split(),
                         ['example.com', new_key.get_name(),
                          new_key.get_base64()])

    def test_replace_host_key_with_localsite(self):
        """Testing sshutils.replace_host_key with localsite"""
        self.test_replace_host_key('site-1')


class BZRTests(SCMTestCase):
    """Unit tests for bzr."""
    fixtures = ['test_scmtools.json']

    def setUp(self):
        super(BZRTests, self).setUp()

        self.bzr_repo_path = os.path.join(os.path.dirname(__file__),
                                          'testdata', 'bzr_repo')
        self.bzr_ssh_path = 'bzr+ssh://localhost/%s' % \
                            self.bzr_repo_path.replace('\\', '/')
        self.bzr_sftp_path = 'sftp://localhost/%s' % \
                             self.bzr_repo_path.replace('\\', '/')
        self.repository = Repository(name='Bazaar',
                                     path='file://' + self.bzr_repo_path,
                                     tool=Tool.objects.get(name='Bazaar'))

        try:
            self.tool = self.repository.get_scmtool()
        except ImportError:
            raise nose.SkipTest('bzrlib is not installed')

    def test_ssh(self):
        """Testing a SSH-backed bzr repository"""
        self._test_ssh(self.bzr_ssh_path, 'README')

    def test_ssh_with_site(self):
        """Testing a SSH-backed bzr repository with a LocalSite"""
        self._test_ssh_with_site(self.bzr_ssh_path, 'README')

    def test_sftp(self):
        """Testing a SFTP-backed bzr repository"""
        self._test_ssh(self.bzr_sftp_path, 'README')


class CVSTests(SCMTestCase):
    """Unit tests for CVS."""
    fixtures = ['test_scmtools.json']

    def setUp(self):
        super(CVSTests, self).setUp()

        self.cvs_repo_path = os.path.join(os.path.dirname(__file__),
                                          'testdata/cvs_repo')
        self.cvs_ssh_path = ':ext:localhost:%s' % \
                            self.cvs_repo_path.replace('\\', '/')
        self.repository = Repository(name='CVS',
                                     path=self.cvs_repo_path,
                                     tool=Tool.objects.get(name='CVS'))

        try:
            self.tool = self.repository.get_scmtool()
        except ImportError:
            raise nose.SkipTest('cvs binary not found')

    def test_path_with_port(self):
        """Testing parsing a CVSROOT with a port"""
        repo = Repository(name="CVS",
                          path="example.com:123/cvsroot/test",
                          username="anonymous",
                          tool=Tool.objects.get(name="CVS"))
        tool = repo.get_scmtool()

        self.assertEqual(tool.repopath, "/cvsroot/test")
        self.assertEqual(tool.client.cvsroot,
                         ":pserver:anonymous@example.com:123/cvsroot/test")

    def test_path_without_port(self):
        """Testing parsing a CVSROOT without a port"""
        repo = Repository(name="CVS",
                          path="example.com:/cvsroot/test",
                          username="anonymous",
                          tool=Tool.objects.get(name="CVS"))
        tool = repo.get_scmtool()

        self.assertEqual(tool.repopath, "/cvsroot/test")
        self.assertEqual(tool.client.cvsroot,
                         ":pserver:anonymous@example.com:/cvsroot/test")

    def test_get_file(self):
        """Testing CVSTool.get_file"""
        expected = "test content\n"
        file = 'test/testfile'
        rev = Revision('1.1')
        badrev = Revision('2.1')

        self.assertEqual(self.tool.get_file(file, rev), expected)
        self.assertEqual(self.tool.get_file(file + ",v", rev), expected)
        self.assertEqual(self.tool.get_file(self.tool.repopath + '/' +
                                            file + ",v", rev), expected)

        self.assert_(self.tool.file_exists('test/testfile'))
        self.assert_(self.tool.file_exists(self.tool.repopath +
                                           '/test/testfile'))
        self.assert_(self.tool.file_exists('test/testfile,v'))
        self.assert_(not self.tool.file_exists('test/testfile2'))
        self.assert_(not self.tool.file_exists(self.tool.repopath +
                                               '/test/testfile2'))
        self.assert_(not self.tool.file_exists('test/testfile2,v'))
        self.assert_(not self.tool.file_exists('test/testfile', badrev))

        self.assertRaises(FileNotFoundError,
                          lambda: self.tool.get_file(''))
        self.assertRaises(FileNotFoundError,
                          lambda: self.tool.get_file('hello', PRE_CREATION))

    def test_revision_parsing(self):
        """Testing revision number parsing"""
        self.assertEqual(self.tool.parse_diff_revision('', 'PRE-CREATION')[1],
                         PRE_CREATION)
        self.assertEqual(self.tool.parse_diff_revision('', '7 Nov 2005 13:17:07 -0000	1.2')[1],
                         '1.2')
        self.assertEqual(self.tool.parse_diff_revision('', '7 Nov 2005 13:17:07 -0000	1.2.3.4')[1],
                         '1.2.3.4')
        self.assertRaises(SCMError,
                          lambda: self.tool.parse_diff_revision('', 'hello'))

    def test_interface(self):
        """Testing basic CVSTool API"""
        self.assertEqual(self.tool.get_diffs_use_absolute_paths(), True)
        self.assertEqual(self.tool.get_fields(), ['diff_path'])

    def test_simple_diff(self):
        """Testing parsing CVS simple diff"""
        diff = "Index: testfile\n==========================================" + \
               "=========================\nRCS file: %s/test/testfile,v\nre" + \
               "trieving revision 1.1.1.1\ndiff -u -r1.1.1.1 testfile\n--- " + \
               "testfile    26 Jul 2007 08:50:30 -0000      1.1.1.1\n+++ te" + \
               "stfile    26 Jul 2007 10:20:20 -0000\n@@ -1 +1,2 @@\n-test " + \
               "content\n+updated test content\n+added info\n"
        diff = diff % self.cvs_repo_path

        file = self.tool.get_parser(diff).parse()[0]
        self.assertEqual(file.origFile, 'test/testfile')
        self.assertEqual(file.origInfo, '26 Jul 2007 08:50:30 -0000      1.1.1.1')
        self.assertEqual(file.newFile, 'testfile')
        self.assertEqual(file.newInfo, '26 Jul 2007 10:20:20 -0000')
        self.assertEqual(file.data, diff)

    def test_bad_diff(self):
        """Testing parsing CVS diff with bad info"""
        diff = "Index: newfile\n===========================================" + \
               "========================\ndiff -N newfile\n--- /dev/null	1" + \
               "Jan 1970 00:00:00 -0000\n+++ newfile	26 Jul 2007 10:11:45 " + \
               "-0000\n@@ -0,0 +1 @@\n+new file content"

        self.assertRaises(DiffParserError,
                          lambda: self.tool.get_parser(diff).parse())

    def test_bad_diff2(self):
        """Testing parsing CVS bad diff with new file"""
        diff = "Index: newfile\n===========================================" + \
               "========================\nRCS file: newfile\ndiff -N newfil" + \
               "e\n--- /dev/null\n+++ newfile	2" + \
               "6 Jul 2007 10:11:45 -0000\n@@ -0,0 +1 @@\n+new file content"

        self.assertRaises(DiffParserError,
                          lambda: self.tool.get_parser(diff).parse())

    def test_newfile_diff(self):
        """Testing parsing CVS diff with new file"""
        diff = "Index: newfile\n===========================================" + \
               "========================\nRCS file: newfile\ndiff -N newfil" + \
               "e\n--- /dev/null	1 Jan 1970 00:00:00 -0000\n+++ newfile	2" + \
               "6 Jul 2007 10:11:45 -0000\n@@ -0,0 +1 @@\n+new file content\n"

        file = self.tool.get_parser(diff).parse()[0]
        self.assertEqual(file.origFile, 'newfile')
        self.assertEqual(file.origInfo, 'PRE-CREATION')
        self.assertEqual(file.newFile, 'newfile')
        self.assertEqual(file.newInfo, '26 Jul 2007 10:11:45 -0000')
        self.assertEqual(file.data, diff)

    def test_inter_revision_diff(self):
        """Testing parsing CVS inter-revision diff"""
        diff = "Index: testfile\n==========================================" + \
               "=========================\nRCS file: %s/test/testfile,v\nre" + \
               "trieving revision 1.1\nretrieving revision 1.2\ndiff -u -p " + \
               "-r1.1 -r1.2\n--- testfile    26 Jul 2007 08:50:30 -0000    " + \
               "  1.1\n+++ testfile    27 Sep 2007 22:57:16 -0000      1.2"  + \
               "\n@@ -1 +1,2 @@\n-test content\n+updated test content\n+add" + \
               "ed info\n"
        diff = diff % self.cvs_repo_path

        file = self.tool.get_parser(diff).parse()[0]
        self.assertEqual(file.origFile, 'test/testfile')
        self.assertEqual(file.origInfo, '26 Jul 2007 08:50:30 -0000      1.1')
        self.assertEqual(file.newFile, 'testfile')
        self.assertEqual(file.newInfo, '27 Sep 2007 22:57:16 -0000      1.2')
        self.assertEqual(file.data, diff)

    def test_bad_root(self):
        """Testing a bad CVSROOT"""
        file = 'test/testfile'
        rev = Revision('1.1')
        badrepo = Repository(name='CVS',
                             path=self.cvs_repo_path + '2',
                             tool=Tool.objects.get(name='CVS'))
        badtool = badrepo.get_scmtool()

        self.assertRaises(SCMError, lambda: badtool.get_file(file, rev))

    def test_ssh(self):
        """Testing a SSH-backed CVS repository"""
        self._test_ssh(self.cvs_ssh_path, 'CVSROOT/modules')

    def test_ssh_with_site(self):
        """Testing a SSH-backed CVS repository with a LocalSite"""
        self._test_ssh_with_site(self.cvs_ssh_path, 'CVSROOT/modules')


class SubversionTests(SCMTestCase):
    """Unit tests for subversion."""
    fixtures = ['test_scmtools.json']

    def setUp(self):
        super(SubversionTests, self).setUp()

        self.svn_repo_path = os.path.join(os.path.dirname(__file__),
                                          'testdata/svn_repo')
        self.svn_ssh_path = 'svn+ssh://localhost/%s' % \
                            self.svn_repo_path.replace('\\', '/')
        self.repository = Repository(name='Subversion SVN',
                                     path='file://' + self.svn_repo_path,
                                     tool=Tool.objects.get(name='Subversion'))

        try:
            self.tool = self.repository.get_scmtool()
        except ImportError:
            raise nose.SkipTest('pysvn is not installed')

    def test_ssh(self):
        """Testing a SSH-backed Subversion repository"""
        self._test_ssh(self.svn_ssh_path, 'trunk/doc/misc-docs/Makefile')

    def test_ssh_with_site(self):
        """Testing a SSH-backed Subversion repository with a LocalSite"""
        self._test_ssh_with_site(self.svn_ssh_path,
                                 'trunk/doc/misc-docs/Makefile')

    def test_get_file(self):
        """Testing SVNTool.get_file"""
        expected = 'include ../tools/Makefile.base-vars\nNAME = misc-docs\n' + \
                   'OUTNAME = svn-misc-docs\nINSTALL_DIR = $(DESTDIR)/usr/s' + \
                   'hare/doc/subversion\ninclude ../tools/Makefile.base-rul' + \
                   'es\n'

        # There are 3 versions of this test in order to get 100% coverage of
        # the svn module.
        rev = Revision('2')
        file = 'trunk/doc/misc-docs/Makefile'

        self.assertEqual(self.tool.get_file(file, rev), expected)

        self.assertEqual(self.tool.get_file('/' + file, rev), expected)

        self.assertEqual(self.tool.get_file(self.repository.path + '/' + file, rev),
                         expected)


        self.assert_(self.tool.file_exists('trunk/doc/misc-docs/Makefile'))
        self.assert_(not self.tool.file_exists('trunk/doc/misc-docs/Makefile2'))

        self.assertRaises(FileNotFoundError,
                          lambda: self.tool.get_file(''))

        self.assertRaises(FileNotFoundError,
                          lambda: self.tool.get_file('hello',
                                                     PRE_CREATION))

    def test_revision_parsing(self):
        """Testing revision number parsing"""
        self.assertEqual(self.tool.parse_diff_revision('', '(working copy)')[1],
                         HEAD)
        self.assertEqual(self.tool.parse_diff_revision('', '   (revision 0)')[1],
                         PRE_CREATION)

        self.assertEqual(self.tool.parse_diff_revision('', '(revision 1)')[1],
                         '1')
        self.assertEqual(self.tool.parse_diff_revision('', '(revision 23)')[1],
                         '23')

        # Fix for bug 2176
        self.assertEqual(self.tool.parse_diff_revision('', '\t(revision 4)')[1],
                         '4')

        self.assertEqual(self.tool.parse_diff_revision('',
            '2007-06-06 15:32:23 UTC (rev 10958)')[1], '10958')

        self.assertRaises(SCMError,
                          lambda: self.tool.parse_diff_revision('', 'hello'))

    def test_interface(self):
        """Testing basic SVNTool API"""
        self.assertEqual(self.tool.get_diffs_use_absolute_paths(), False)

        self.assertRaises(NotImplementedError,
                          lambda: self.tool.get_changeset(1))

        self.assertRaises(NotImplementedError,
                          lambda: self.tool.get_pending_changesets(1))

    def test_binary_diff(self):
        """Testing parsing SVN diff with binary file"""
        diff = "Index: binfile\n===========================================" + \
               "========================\nCannot display: file marked as a " + \
               "binary type.\nsvn:mime-type = application/octet-stream\n"

        file = self.tool.get_parser(diff).parse()[0]
        self.assertEqual(file.origFile, 'binfile')
        self.assertEqual(file.binary, True)

    def test_keyword_diff(self):
        """Testing parsing SVN diff with keywords"""
        # 'svn cat' will expand special variables in svn:keywords,
        # but 'svn diff' doesn't expand anything.  This causes the
        # patch to fail if those variables appear in the patch context.
        diff = "Index: Makefile\n" \
               "===========================================================" \
               "========\n" \
               "--- Makefile    (revision 4)\n" \
               "+++ Makefile    (working copy)\n" \
               "@@ -1,6 +1,7 @@\n" \
               " # $Id$\n" \
               " # $Rev$\n" \
               " # $Revision::     $\n" \
               "+# foo\n" \
               " include ../tools/Makefile.base-vars\n" \
               " NAME = misc-docs\n" \
               " OUTNAME = svn-misc-docs\n"

        filename = 'trunk/doc/misc-docs/Makefile'
        rev = Revision('4')
        file = self.tool.get_file(filename, rev)
        patch(diff, file, filename)

    def test_unterminated_keyword_diff(self):
        """Testing parsing SVN diff with unterminated keywords"""
        diff = "Index: Makefile\n" \
               "===========================================================" \
               "========\n" \
               "--- Makefile    (revision 4)\n" \
               "+++ Makefile    (working copy)\n" \
               "@@ -1,6 +1,7 @@\n" \
               " # $Id$\n" \
               " # $Id:\n" \
               " # $Rev$\n" \
               " # $Revision::     $\n" \
               "+# foo\n" \
               " include ../tools/Makefile.base-vars\n" \
               " NAME = misc-docs\n" \
               " OUTNAME = svn-misc-docs\n"

        filename = 'trunk/doc/misc-docs/Makefile'
        rev = Revision('5')
        file = self.tool.get_file(filename, rev)
        patch(diff, file, filename)


class PerforceTests(SCMTestCase):
    """Unit tests for perforce.

       This uses the open server at public.perforce.com to test various
       pieces.  Because we have no control over things like pending
       changesets, not everything can be tested.
       """
    fixtures = ['test_scmtools.json']

    def setUp(self):
        super(PerforceTests, self).setUp()

        self.repository = Repository(name='Perforce.com',
                                     path='public.perforce.com:1666',
                                     tool=Tool.objects.get(name='Perforce'))

        try:
            self.tool = self.repository.get_scmtool()
        except ImportError:
            raise nose.SkipTest('perforce/p4python is not installed')

    def test_changeset(self):
        """Testing PerforceTool.get_changeset"""

        try:
            desc = self.tool.get_changeset(157)
        except P4Error, e:
            if str(e).startswith('Connect to server failed'):
                raise nose.SkipTest(
                    'Connection to public.perforce.com failed.  No internet?')
            else:
                raise
        self.assertEqual(desc.changenum, 157)
        self.assertEqual(md5(desc.description).hexdigest(),
                         'b7eff0ca252347cc9b09714d07397e64')

        expected_files = [
            '//public/perforce/api/python/P4Client/P4Clientmodule.cc',
            '//public/perforce/api/python/P4Client/p4.py',
            '//public/perforce/api/python/P4Client/review.py',
            '//public/perforce/python/P4Client/P4Clientmodule.cc',
            '//public/perforce/python/P4Client/p4.py',
            '//public/perforce/python/P4Client/review.py',
        ]
        for file, expected in map(None, desc.files, expected_files):
            self.assertEqual(file, expected)

        self.assertEqual(md5(desc.summary).hexdigest(),
                         '99a335676b0e5821ffb2f7469d4d7019')

    def test_encoding(self):
        """Testing PerforceTool.get_changeset with a specified encoding"""
        repo = Repository(name='Perforce.com',
                          path='public.perforce.com:1666',
                          tool=Tool.objects.get(name='Perforce'),
                          encoding='utf8')
        tool = repo.get_scmtool()
        try:
            tool.get_changeset(157)
            self.fail('Expected an error about unicode-enabled servers. Did '
                      'perforce.com turn on unicode for public.perforce.com?')
        except P4Error, e:
            if str(e).startswith('Connect to server failed'):
                raise nose.SkipTest(
                    'Connection to public.perforce.com failed.  No internet?')
            else:
                raise
        except SCMError, e:
            # public.perforce.com doesn't have unicode enabled. Getting this
            # error means we at least passed the charset through correctly
            # to the p4 client.
            self.assertTrue('clients require a unicode enabled server' in str(e))

    def test_changeset_broken(self):
        """Testing PerforceTool.get_changeset error conditions"""
        repo = Repository(name='Perforce.com',
                          path='public.perforce.com:1666',
                          tool=Tool.objects.get(name='Perforce'),
                          username='samwise',
                          password='bogus')
        tool = repo.get_scmtool()
        self.assertRaises(AuthenticationError,
                          lambda: tool.get_changeset(157))

        repo = Repository(name='localhost:1',
                          path='localhost:1',
                          tool=Tool.objects.get(name='Perforce'))

        tool = repo.get_scmtool()
        self.assertRaises(RepositoryNotFoundError,
                          lambda: tool.get_changeset(1))

    def test_get_file(self):
        """Testing PerforceTool.get_file"""

        file = self.tool.get_file('//depot/foo', PRE_CREATION)
        self.assertEqual(file, '')

        try:
            file = self.tool.get_file('//public/perforce/api/python/P4Client/p4.py', 1)
        except Exception, e:
            if str(e).startswith('Connect to server failed'):
                raise nose.SkipTest(
                    'Connection to public.perforce.com failed.  No internet?')
            else:
                raise
        self.assertEqual(md5(file).hexdigest(),
                         '227bdd87b052fcad9369e65c7bf23fd0')

    def test_empty_diff(self):
        """Testing Perforce empty diff parsing"""
        diff = "==== //depot/foo/proj/README#2 ==M== /src/proj/README ====\n"

        file = self.tool.get_parser(diff).parse()[0]
        self.assertEqual(file.origFile, '//depot/foo/proj/README')
        self.assertEqual(file.origInfo, '//depot/foo/proj/README#2')
        self.assertEqual(file.newFile, '/src/proj/README')
        self.assertEqual(file.newInfo, '')
        self.assertFalse(file.binary)
        self.assertFalse(file.deleted)
        self.assertEqual(file.data, '')

    def test_binary_diff(self):
        """Testing Perforce binary diff parsing"""
        diff = "==== //depot/foo/proj/test.png#1 ==A== /src/proj/test.png " + \
               "====\nBinary files /tmp/foo and /src/proj/test.png differ\n"

        file = self.tool.get_parser(diff).parse()[0]
        self.assertEqual(file.origFile, '//depot/foo/proj/test.png')
        self.assertEqual(file.origInfo, '//depot/foo/proj/test.png#1')
        self.assertEqual(file.newFile, '/src/proj/test.png')
        self.assertEqual(file.newInfo, '')
        self.assertEqual(file.data, '')
        self.assertTrue(file.binary)
        self.assertFalse(file.deleted)

    def test_deleted_diff(self):
        """Testing Perforce deleted diff parsing"""
        diff = "==== //depot/foo/proj/test.png#1 ==D== /src/proj/test.png " + \
               "====\n"

        file = self.tool.get_parser(diff).parse()[0]
        self.assertEqual(file.origFile, '//depot/foo/proj/test.png')
        self.assertEqual(file.origInfo, '//depot/foo/proj/test.png#1')
        self.assertEqual(file.newFile, '/src/proj/test.png')
        self.assertEqual(file.newInfo, '')
        self.assertEqual(file.data, '')
        self.assertFalse(file.binary)
        self.assertTrue(file.deleted)

    def test_empty_and_normal_diffs(self):
        """Testing Perforce empty and normal diff parsing"""
        diff1_text = "==== //depot/foo/proj/test.png#1 ==A== " + \
                     "/src/proj/test.png ====\n"
        diff2_text = "--- test.c  //depot/foo/proj/test.c#2\n" + \
                     "+++ test.c  01-02-03 04:05:06\n" + \
                     "@@ -1 +1,2 @@\n" + \
                     "-test content\n" + \
                     "+updated test content\n" + \
                     "+added info\n"
        diff = diff1_text + diff2_text

        files = self.tool.get_parser(diff).parse()
        self.assertEqual(len(files), 2)
        self.assertEqual(files[0].origFile, '//depot/foo/proj/test.png')
        self.assertEqual(files[0].origInfo, '//depot/foo/proj/test.png#1')
        self.assertEqual(files[0].newFile, '/src/proj/test.png')
        self.assertEqual(files[0].newInfo, '')
        self.assertFalse(files[0].binary)
        self.assertFalse(files[0].deleted)
        self.assertEqual(files[0].data, '')

        self.assertEqual(files[1].origFile, 'test.c')
        self.assertEqual(files[1].origInfo, '//depot/foo/proj/test.c#2')
        self.assertEqual(files[1].newFile, 'test.c')
        self.assertEqual(files[1].newInfo, '01-02-03 04:05:06')
        self.assertFalse(files[1].binary)
        self.assertFalse(files[1].deleted)
        self.assertEqual(files[1].data, diff2_text)


class PerforceStunnelTests(SCMTestCase):
    """
    Unit tests for perforce running through stunnel.

    Out of the box, Perforce doesn't support any kind of encryption on its
    connections. The recommended setup in this case is to run an stunnel server
    on the perforce server which bounces SSL connections to the normal p4 port.
    One can then start an stunnel on their client machine and connect via a
    localhost: P4PORT.

    For these tests, we set up an stunnel server which will accept secure
    connections and proxy (insecurely) to the public perforce server. We can
    then tell the Perforce SCMTool to connect securely to localhost.
    """
    fixtures = ['test_scmtools.json']

    def setUp(self):
        super(PerforceStunnelTests, self).setUp()

        if not is_exe_in_path('stunnel'):
            raise nose.SkipTest('stunnel is not installed')

        cert = os.path.join(os.path.dirname(__file__),
                            'testdata', 'stunnel.pem')
        self.proxy = STunnelProxy(STUNNEL_SERVER, 'public.perforce.com:1666')
        self.proxy.start_server(cert)

        # Find an available port to listen on
        path = 'stunnel:localhost:%d' % self.proxy.port

        self.repository = Repository(name='Perforce.com - secure',
                                     path=path,
                                     tool=Tool.objects.get(name='Perforce'))
        try:
            self.tool = self.repository.get_scmtool()
            self.tool.use_stunnel = True
        except ImportError:
            raise nose.SkipTest('perforce/p4python is not installed')


    def tearDown(self):
        self.proxy.shutdown()

    def test_changeset(self):
        """Testing PerforceTool.get_changeset with stunnel"""
        desc = self.tool.get_changeset(157)

        self.assertEqual(desc.changenum, 157)
        self.assertEqual(md5(desc.description).hexdigest(),
                         'b7eff0ca252347cc9b09714d07397e64')

        expected_files = [
            '//public/perforce/api/python/P4Client/P4Clientmodule.cc',
            '//public/perforce/api/python/P4Client/p4.py',
            '//public/perforce/api/python/P4Client/review.py',
            '//public/perforce/python/P4Client/P4Clientmodule.cc',
            '//public/perforce/python/P4Client/p4.py',
            '//public/perforce/python/P4Client/review.py',
        ]
        for file, expected in map(None, desc.files, expected_files):
            self.assertEqual(file, expected)

        self.assertEqual(md5(desc.summary).hexdigest(),
                         '99a335676b0e5821ffb2f7469d4d7019')

    def test_get_file(self):
        """Testing PerforceTool.get_file with stunnel"""
        file = self.tool.get_file('//depot/foo', PRE_CREATION)
        self.assertEqual(file, '')

        try:
            file = self.tool.get_file('//public/perforce/api/python/P4Client/p4.py', 1)
        except Exception, e:
            if str(e).startswith('Connect to server failed'):
                raise nose.SkipTest(
                    'Connection to public.perforce.com failed.  No internet?')
            else:
                raise
        self.assertEqual(md5(file).hexdigest(),
                         '227bdd87b052fcad9369e65c7bf23fd0')


class VMWareTests(SCMTestCase):
    """Tests for VMware specific code"""
    fixtures = ['vmware.json', 'test_scmtools.json']

    def setUp(self):
        super(VMWareTests, self).setUp()

        self.repository = Repository(name='VMware Test',
                                     path='perforce.eng.vmware.com:1666',
                                     tool=Tool.objects.get(name='VMware Perforce'))

        try:
            self.tool = self.repository.get_scmtool()
        except ImportError:
            raise nose.SkipTest('perforce/p4python is not installed')

#    TODO: Re-enable when we find a way to feed strings into the new p4python.
#    def test_parse(self):
#        """Testing VMware changeset parsing"""
#
#        file = open(os.path.join(os.path.dirname(__file__), 'testdata',
#                                 'vmware.changeset'), 'r')
#        data = file.read()
#        file.close()
#
#        changeset = self.tool.parse_change_desc(data, 123456)
#        self.assertEqual(changeset.summary, "Emma")
#        self.assertEqual(hash(changeset.description), 315618127)
#        self.assertEqual(changeset.changenum, 123456)
#        self.assertEqual(hash(changeset.testing_done), 1030854806)
#
#        self.assertEqual(len(changeset.bugs_closed), 1)
#        self.assertEqual(changeset.bugs_closed[0], '128700')
#
#        expected_files = [
#            '//depot/bora/hosted07-rel/foo.cc',
#            '//depot/bora/hosted07-rel/foo.hh',
#            '//depot/bora/hosted07-rel/bar.cc',
#            '//depot/bora/hosted07-rel/bar.hh',
#        ]
#        for file, expected in map(None, changeset.files, expected_files):
#            self.assertEqual(file, expected)
#
#        self.assertEqual(changeset.branch,
#                         'hosted07-rel &rarr; hosted07 &rarr; bfg-main (manual)')
#
#
#    def test_parse_single_line_desc(self):
#        """Testing VMware changeset parsing with a single line description."""
#        file = open(os.path.join(os.path.dirname(__file__), 'testdata',
#                                 'vmware-single-line-desc.changeset'), 'r')
#        data = file.read()
#        file.close()
#
#        changeset = self.tool.parse_change_desc(data, 1234567)
#        self.assertEqual(changeset.summary,
#                         "There is only a single line in this changeset description.")
#        self.assertEqual(changeset.description,
#                         "There is only a single line in this changeset description.")
#        self.assertEqual(changeset.changenum, 1234567)
#        self.assertEqual(changeset.testing_done, "")
#
#        self.assertEqual(len(changeset.bugs_closed), 0)
#
#        expected_files = [
#            '//depot/qa/foo/bar',
#        ]
#        for file, expected in map(None, changeset.files, expected_files):
#            self.assertEqual(file, expected)
#
#    def test_parse_multi_line_summary(self):
#        """Testing VMware changeset parsing with a summary spanning multiple lines."""
#        file = open(os.path.join(os.path.dirname(__file__), 'testdata',
#                                 'vmware-phil-is-crazy.changeset'), 'r')
#        data = file.read()
#        file.close()
#
#        changeset = self.tool.parse_change_desc(data, 123456)
#        self.assertEqual(changeset.summary, "Changes: Emma")
#
#        self.assertEqual(changeset.branch, 'bfg-main')


class MercurialTests(SCMTestCase):
    """Unit tests for mercurial."""
    fixtures = ['test_scmtools.json']

    def setUp(self):
        super(MercurialTests, self).setUp()

        hg_repo_path = os.path.join(os.path.dirname(__file__),
                                    'testdata/hg_repo.bundle')
        self.repository = Repository(name='Test HG',
                                     path=hg_repo_path,
                                     tool=Tool.objects.get(name='Mercurial'))

        try:
            self.tool = self.repository.get_scmtool()
        except ImportError:
            raise nose.SkipTest('Hg is not installed')

    def _first_file_in_diff(self, diff):
        return self.tool.get_parser(diff).parse()[0]

    def test_patch_creates_new_file(self):
        """Testing HgTool with a patch that creates a new file"""

        self.assertEqual(PRE_CREATION,
            self.tool.parse_diff_revision("/dev/null", "bf544ea505f8")[1])

    def test_diff_parser_new_file(self):
        """Testing HgDiffParser with a diff that creates a new file"""

        diffContents = 'diff -r bf544ea505f8 readme\n' + \
                       '--- /dev/null\n' + \
                       '+++ b/readme\n'

        file = self._first_file_in_diff(diffContents)
        self.assertEqual(file.origFile, "readme")

    def test_diff_parser_uncommitted(self):
        """Testing HgDiffParser with a diff with an uncommitted change"""

        diffContents = 'diff -r bf544ea505f8 readme\n' + \
                       '--- a/readme\n' + \
                       '+++ b/readme\n'

        file = self._first_file_in_diff(diffContents)
        self.assertEqual(file.origInfo, "bf544ea505f8")
        self.assertEqual(file.origFile, "readme")
        self.assertEqual(file.newInfo, "Uncommitted")
        self.assertEqual(file.newFile, "readme")

    def test_diff_parser_committed(self):
        """Testing HgDiffParser with a diff between committed revisions"""

        diffContents = 'diff -r 356a6127ef19 -r 4960455a8e88 readme\n' + \
                       '--- a/readme\n' + \
                       '+++ b/readme\n'

        file = self._first_file_in_diff(diffContents)
        self.assertEqual(file.origInfo, "356a6127ef19")
        self.assertEqual(file.origFile, "readme")
        self.assertEqual(file.newInfo, "4960455a8e88")
        self.assertEqual(file.newFile, "readme")

    def test_diff_parser_with_preamble_junk(self):
        """Testing HgDiffParser with a diff that contains non-diff junk test as a preamble"""

        diffContents = 'changeset:   60:3613c58ad1d5\n' + \
                       'user:        Michael Rowe <mrowe@mojain.com>\n' + \
                       'date:        Fri Jul 27 11:44:37 2007 +1000\n' + \
                       'files:       readme\n' + \
                       'description:\n' + \
                       'Update the readme file\n' + \
                       '\n' + \
                       '\n' + \
                       'diff -r 356a6127ef19 -r 4960455a8e88 readme\n' + \
                       '--- a/readme\n' + \
                       '+++ b/readme\n'

        file = self._first_file_in_diff(diffContents)
        self.assertEqual(file.origInfo, "356a6127ef19")
        self.assertEqual(file.origFile, "readme")
        self.assertEqual(file.newInfo, "4960455a8e88")
        self.assertEqual(file.newFile, "readme")

    def test_revision_parsing(self):
        """Testing HgDiffParser revision number parsing"""

        self.assertEqual(self.tool.parse_diff_revision('doc/readme', 'bf544ea505f8'),
                         ('doc/readme', 'bf544ea505f8'))

        self.assertEqual(self.tool.parse_diff_revision('/dev/null', 'bf544ea505f8'),
                         ('/dev/null', PRE_CREATION))

        # TODO think of a meaningful thing to test here...
        # self.assertRaises(SCMException,
        #                  lambda: self.tool.parse_diff_revision('', 'hello'))

    def test_get_file(self):
        """Testing HgTool.get_file"""

        rev = Revision('661e5dd3c493')
        file = 'doc/readme'

        self.assertEqual(self.tool.get_file(file, rev), 'Hello\n\ngoodbye\n')

        self.assert_(self.tool.file_exists('doc/readme'))
        self.assert_(not self.tool.file_exists('doc/readme2'))

        self.assertRaises(FileNotFoundError, lambda: self.tool.get_file(''))

        self.assertRaises(FileNotFoundError,
                          lambda: self.tool.get_file('hello', PRE_CREATION))

    def test_interface(self):
        """Testing basic HgTool API"""
        self.assert_(self.tool.get_diffs_use_absolute_paths())

        self.assertRaises(NotImplementedError,
                          lambda: self.tool.get_changeset(1))

        self.assertRaises(NotImplementedError,
                          lambda: self.tool.get_pending_changesets(1))

        self.assertEqual(self.tool.get_fields(),
                         ['diff_path', 'parent_diff_path'])

    def test_https_repo(self):
        """Testing HgTool.get_file with an HTTPS-based repository"""
        repo = Repository(name='Test HG2',
                          path='https://bitbucket.org/pypy/pypy',
                          tool=Tool.objects.get(name='Mercurial'))
        tool = repo.get_scmtool()

        rev = Revision('877cf1960916')

        self.assert_(tool.file_exists('TODO.rst', rev))
        self.assert_(not tool.file_exists('TODO.rstNotFound', rev))


class GitTests(SCMTestCase):
    """Unit tests for Git."""
    fixtures = ['test_scmtools.json']

    def setUp(self):
        super(GitTests, self).setUp()

        tool = Tool.objects.get(name='Git')

        self.local_repo_path = os.path.join(os.path.dirname(__file__),
                                           'testdata', 'git_repo')
        self.git_ssh_path = 'localhost:%s' % \
                            self.local_repo_path.replace('\\', '/')
        remote_repo_path = 'git@github.com:reviewboard/reviewboard.git'
        remote_repo_raw_url = 'http://github.com/api/v2/yaml/blob/show/' \
                              'reviewboard/reviewboard/<revision>'


        self.repository = Repository(name='Git test repo',
                                     path=self.local_repo_path,
                                     tool=tool)
        self.remote_repository = Repository(name='Remote Git test repo',
                                            path=remote_repo_path,
                                            raw_file_url=remote_repo_raw_url,
                                            tool=tool)

        try:
            self.tool = self.repository.get_scmtool()
            self.remote_tool = self.remote_repository.get_scmtool()
        except ImportError:
            raise nose.SkipTest('git binary not found')

    def _read_fixture(self, filename):
        return open( \
            os.path.join(os.path.dirname(__file__), 'testdata', filename), \
            'r').read()

    def _get_file_in_diff(self, diff, filenum=0):
        return self.tool.get_parser(diff).parse()[filenum]

    def test_ssh(self):
        """Testing a SSH-backed git repository"""
        self._test_ssh(self.git_ssh_path)

    def test_ssh_with_site(self):
        """Testing a SSH-backed git repository with a LocalSite"""
        self._test_ssh_with_site(self.git_ssh_path)

    def test_filemode_diff(self):
        """Testing parsing filemode changes Git diff"""
        diff = self._read_fixture('git_filemode.diff')
        file = self._get_file_in_diff(diff)
        self.assertEqual(file.origFile, 'testing')
        self.assertEqual(file.newFile, 'testing')
        self.assertEqual(file.origInfo, 'e69de29')
        self.assertEqual(file.newInfo, 'bcae657')
        self.assertFalse(file.binary)
        self.assertFalse(file.deleted)
        self.assertEqual(file.data.splitlines()[0],
                         "diff --git a/testing b/testing")
        self.assertEqual(file.data.splitlines()[-1], "+ADD")

    def test_filemode_with_following_diff(self):
        """Testing parsing filemode changes with following Git diff"""
        diff = self._read_fixture('git_filemode2.diff')
        file = self._get_file_in_diff(diff)
        self.assertEqual(file.origFile, 'testing')
        self.assertEqual(file.newFile, 'testing')
        self.assertEqual(file.origInfo, 'e69de29')
        self.assertEqual(file.newInfo, 'bcae657')
        self.assertFalse(file.binary)
        self.assertFalse(file.deleted)
        self.assertEqual(file.data.splitlines()[0],
                         "diff --git a/testing b/testing")
        self.assertEqual(file.data.splitlines()[-1], "+ADD")
        file = self._get_file_in_diff(diff, 1)
        self.assertEqual(file.origFile, 'cfg/testcase.ini')
        self.assertEqual(file.newFile, 'cfg/testcase.ini')
        self.assertEqual(file.origInfo, 'cc18ec8')
        self.assertEqual(file.newInfo, '5e70b73')
        self.assertEqual(file.data.splitlines()[0],
                        "diff --git a/cfg/testcase.ini b/cfg/testcase.ini")
        self.assertEqual(file.data.splitlines()[-1], '+db = pyunit')

    def test_simple_diff(self):
        """Testing parsing simple Git diff"""
        diff = self._read_fixture('git_simple.diff')
        file = self._get_file_in_diff(diff)
        self.assertEqual(file.origFile, 'cfg/testcase.ini')
        self.assertEqual(file.newFile, 'cfg/testcase.ini')
        self.assertEqual(file.origInfo, 'cc18ec8')
        self.assertEqual(file.newInfo, '5e70b73')
        self.assertFalse(file.binary)
        self.assertFalse(file.deleted)
        self.assertEqual(len(file.data), 249)
        self.assertEqual(file.data.splitlines()[0],
                         "diff --git a/cfg/testcase.ini b/cfg/testcase.ini")
        self.assertEqual(file.data.splitlines()[-1], "+db = pyunit")

    def test_new_file_diff(self):
        """Testing parsing Git diff with new file"""
        diff = self._read_fixture('git_newfile.diff')
        file = self._get_file_in_diff(diff)
        self.assertEqual(file.origFile, 'IAMNEW')
        self.assertEqual(file.newFile, 'IAMNEW')
        self.assertEqual(file.origInfo, PRE_CREATION)
        self.assertEqual(file.newInfo, 'e69de29')
        self.assertFalse(file.binary)
        self.assertFalse(file.deleted)
        self.assertEqual(len(file.data), 124)
        self.assertEqual(file.data.splitlines()[0],
                         "diff --git a/IAMNEW b/IAMNEW")
        self.assertEqual(file.data.splitlines()[-1], "+Hello")

    def test_new_file_no_content_diff(self):
        """Testing parsing Git diff new file, no content"""
        diff = self._read_fixture('git_newfile_nocontent.diff')
        files = self.tool.get_parser(diff).parse()
        self.assertEqual(len(files), 0)

    def test_new_file_no_content_with_following_diff(self):
        """Testing parsing Git diff new file, no content, with following"""
        diff = self._read_fixture('git_newfile_nocontent2.diff')
        self.assertEqual(len(self.tool.get_parser(diff).parse()), 1)
        file = self._get_file_in_diff(diff)
        self.assertEqual(file.origFile, 'cfg/testcase.ini')
        self.assertEqual(file.newFile, 'cfg/testcase.ini')
        self.assertEqual(file.origInfo, 'cc18ec8')
        self.assertEqual(file.newInfo, '5e70b73')
        self.assertEqual(file.data.splitlines()[0],
                        "diff --git a/cfg/testcase.ini b/cfg/testcase.ini")
        self.assertEqual(file.data.splitlines()[-1], '+db = pyunit')

    def test_del_file_diff(self):
        """Testing parsing Git diff with deleted file"""
        diff = self._read_fixture('git_delfile.diff')
        file = self._get_file_in_diff(diff)
        self.assertEqual(file.origFile, 'OLDFILE')
        self.assertEqual(file.newFile, 'OLDFILE')
        self.assertEqual(file.origInfo, '8ebcb01')
        self.assertEqual(file.newInfo, '0000000')
        self.assertFalse(file.binary)
        self.assertTrue(file.deleted)
        self.assertEqual(len(file.data), 132)
        self.assertEqual(file.data.splitlines()[0],
                         "diff --git a/OLDFILE b/OLDFILE")
        self.assertEqual(file.data.splitlines()[-1], "-Goodbye")

    def test_binary_diff(self):
        """Testing parsing Git diff with binary"""
        diff = self._read_fixture('git_binary.diff')
        file = self._get_file_in_diff(diff)
        self.assertEqual(file.origFile, 'pysvn-1.5.1.tar.gz')
        self.assertEqual(file.newFile, 'pysvn-1.5.1.tar.gz')
        self.assertEqual(file.origInfo, PRE_CREATION)
        self.assertEqual(file.newInfo, '86b520c')
        self.assertTrue(file.binary)
        self.assertFalse(file.deleted)
        self.assertEqual(len(file.data), 97)
        self.assertEqual(file.data.splitlines()[0],
                         "diff --git a/pysvn-1.5.1.tar.gz b/pysvn-1.5.1.tar.gz")

    def test_complex_diff(self):
        """Testing parsing Git diff with existing and new files"""
        diff = self._read_fixture('git_complex.diff')
        files = self.tool.get_parser(diff).parse()
        self.assertEqual(len(files), 6)
        self.assertEqual(files[0].origFile, 'cfg/testcase.ini')
        self.assertEqual(files[0].newFile, 'cfg/testcase.ini')
        self.assertEqual(files[0].origInfo, '5e35098')
        self.assertEqual(files[0].newInfo, 'e254ef4')
        self.assertFalse(files[0].binary)
        self.assertFalse(files[0].deleted)
        self.assertEqual(len(files[0].data), 549)
        self.assertEqual(files[0].data.splitlines()[0],
                         "diff --git a/cfg/testcase.ini b/cfg/testcase.ini")
        self.assertEqual(files[0].data.splitlines()[13],
                         "         if isinstance(value, basestring):")

        self.assertEqual(files[1].origFile, 'tests/tests.py')
        self.assertEqual(files[1].newFile, 'tests/tests.py')
        self.assertEqual(files[1].origInfo, PRE_CREATION)
        self.assertEqual(files[1].newInfo, 'e279a06')
        self.assertFalse(files[1].binary)
        self.assertFalse(files[1].deleted)
        self.assertEqual(len(files[1].data), 182)
        self.assertEqual(files[1].data.splitlines()[0],
                         "diff --git a/tests/tests.py b/tests/tests.py")
        self.assertEqual(files[1].data.splitlines()[-1],
                         "+This is some new content")

        self.assertEqual(files[2].origFile, 'pysvn-1.5.1.tar.gz')
        self.assertEqual(files[2].newFile, 'pysvn-1.5.1.tar.gz')
        self.assertEqual(files[2].origInfo, PRE_CREATION)
        self.assertEqual(files[2].newInfo, '86b520c')
        self.assertTrue(files[2].binary)
        self.assertFalse(files[2].deleted)
        self.assertEqual(len(files[2].data), 97)
        self.assertEqual(files[2].data.splitlines()[0],
                         "diff --git a/pysvn-1.5.1.tar.gz b/pysvn-1.5.1.tar.gz")

        self.assertEqual(files[3].origFile, 'readme')
        self.assertEqual(files[3].newFile, 'readme')
        self.assertEqual(files[3].origInfo, '5e35098')
        self.assertEqual(files[3].newInfo, 'e254ef4')
        self.assertFalse(files[3].binary)
        self.assertFalse(files[3].deleted)
        self.assertEqual(len(files[3].data), 127)
        self.assertEqual(files[3].data.splitlines()[0],
                         "diff --git a/readme b/readme")
        self.assertEqual(files[3].data.splitlines()[-1],
                         "+Hello there")

        self.assertEqual(files[4].origFile, 'OLDFILE')
        self.assertEqual(files[4].newFile, 'OLDFILE')
        self.assertEqual(files[4].origInfo, '8ebcb01')
        self.assertEqual(files[4].newInfo, '0000000')
        self.assertFalse(files[4].binary)
        self.assertTrue(files[4].deleted)
        self.assertEqual(len(files[4].data), 132)
        self.assertEqual(files[4].data.splitlines()[0],
                         "diff --git a/OLDFILE b/OLDFILE")
        self.assertEqual(files[4].data.splitlines()[-1],
                         "-Goodbye")

        self.assertEqual(files[5].origFile, 'readme2')
        self.assertEqual(files[5].newFile, 'readme2')
        self.assertEqual(files[5].origInfo, '5e43098')
        self.assertEqual(files[5].newInfo, 'e248ef4')
        self.assertFalse(files[5].binary)
        self.assertFalse(files[5].deleted)
        self.assertEqual(len(files[5].data), 131)
        self.assertEqual(files[5].data.splitlines()[0],
                         "diff --git a/readme2 b/readme2")
        self.assertEqual(files[5].data.splitlines()[-1],
                         "+Hello there")

<<<<<<< HEAD
    def test_parse_diff_revision(self):
=======
    def test_parse_diff_with_index_range(self):
        """Testing Git diff parsing with an index range"""
        diff = "diff --git a/foo/bar b/foo/bar2\n" + \
               "similarity index 88%\n" + \
               "rename from foo/bar\n" + \
               "rename to foo/bar2\n" + \
               "index 612544e4343bf04967eb5ea80257f6c64d6f42c7.." + \
               "e88b7f15c03d141d0bb38c8e49bb6c411ebfe1f1 100644\n" + \
               "--- a/foo/bar\n" + \
               "+++ b/foo/bar2\n" + \
               "@ -1,1 +1,1 @@\n" + \
               "-blah blah\n" + \
               "+blah\n"
        files = self.tool.get_parser(diff).parse()
        self.assertEqual(len(files), 1)
        self.assertEqual(files[0].origFile, 'foo/bar')
        self.assertEqual(files[0].newFile, 'foo/bar2')
        self.assertEqual(files[0].origInfo,
                         '612544e4343bf04967eb5ea80257f6c64d6f42c7')
        self.assertEqual(files[0].newInfo,
                         'e88b7f15c03d141d0bb38c8e49bb6c411ebfe1f1')

    def testParseDiffRevision(self):
>>>>>>> ffd6cc1c
        """Testing Git revision number parsing"""

        self.assertEqual(self.tool.parse_diff_revision('doc/readme', 'bf544ea'),
                         ('doc/readme', 'bf544ea'))
        self.assertEqual(self.tool.parse_diff_revision('/dev/null', 'bf544ea'),
                         ('/dev/null', PRE_CREATION))
        self.assertEqual(self.tool.parse_diff_revision('/dev/null', '0000000'),
                         ('/dev/null', PRE_CREATION))

    def test_file_exists(self):
        """Testing GitTool.file_exists"""

        self.assert_(self.tool.file_exists("readme", "e965047"))
        self.assert_(self.tool.file_exists("readme", "d6613f5"))

        self.assert_(not self.tool.file_exists("readme", PRE_CREATION))
        self.assert_(not self.tool.file_exists("readme", "fffffff"))
        self.assert_(not self.tool.file_exists("readme2", "fffffff"))

        # these sha's are valid, but commit and tree objects, not blobs
        self.assert_(not self.tool.file_exists("readme", "a62df6c"))
        self.assert_(not self.tool.file_exists("readme2", "ccffbb4"))

    def test_get_file(self):
        """Testing GitTool.get_file"""

        self.assertEqual(self.tool.get_file("readme", PRE_CREATION), '')
        self.assertEqual(self.tool.get_file("readme", "e965047"), 'Hello\n')
        self.assertEqual(self.tool.get_file("readme", "d6613f5"), 'Hello there\n')

        self.assertEqual(self.tool.get_file("readme"), 'Hello there\n')

        self.assertRaises(SCMError, lambda: self.tool.get_file(""))

        self.assertRaises(FileNotFoundError,
                          lambda: self.tool.get_file("", "0000000"))
        self.assertRaises(FileNotFoundError,
                          lambda: self.tool.get_file("hello", "0000000"))
        self.assertRaises(FileNotFoundError,
                          lambda: self.tool.get_file("readme", "0000000"))

    def test_parse_diff_revision_with_remote_and_short_SHA1_error(self):
        """Testing GitTool.parse_diff_revision with remote files and short SHA1 error"""
        self.assertRaises(
            ShortSHA1Error,
            lambda: self.remote_tool.parse_diff_revision('README', 'd7e96b3'))

    def test_get_file_with_remote_and_short_SHA1_error(self):
        """Testing GitTool.get_file with remote files and short SHA1 error"""
        self.assertRaises(
            ShortSHA1Error,
            lambda: self.remote_tool.get_file('README', 'd7e96b3'))


class PolicyTests(DjangoTestCase):
    fixtures = ['test_scmtools']

    def setUp(self):
        self.user = User.objects.create(username='testuser', password='')
        self.anonymous = AnonymousUser()
        self.repo = Repository.objects.create(
            name="test",
            path="example.com:/cvsroot/test",
            username="anonymous",
            tool=Tool.objects.get(name="CVS"))

    def test_repository_public(self):
        """Testing access to a public repository"""
        self.assertTrue(self.repo.is_accessible_by(self.user))
        self.assertTrue(self.repo.is_accessible_by(self.anonymous))

        self.assertTrue(self.repo in Repository.objects.accessible(self.user))
        self.assertTrue(
            self.repo in Repository.objects.accessible(self.anonymous))

    def test_repository_private_access_denied(self):
        """Testing no access to an inaccessible private repository"""
        self.repo.public = False
        self.repo.save()

        self.assertFalse(self.repo.is_accessible_by(self.user))
        self.assertFalse(self.repo.is_accessible_by(self.anonymous))

        self.assertFalse(self.repo in Repository.objects.accessible(self.user))
        self.assertFalse(
            self.repo in Repository.objects.accessible(self.anonymous))

    def test_repository_private_access_allowed_by_user(self):
        """Testing access to a private repository accessible by user"""
        self.repo.users.add(self.user)
        self.repo.public = False
        self.repo.save()

        self.assertTrue(self.repo.is_accessible_by(self.user))
        self.assertFalse(self.repo.is_accessible_by(self.anonymous))

        self.assertTrue(self.repo in Repository.objects.accessible(self.user))
        self.assertFalse(
            self.repo in Repository.objects.accessible(self.anonymous))

    def test_repository_private_access_allowed_by_review_group(self):
        """Testing access to a private repository accessible by review group"""
        group = Group.objects.create(name='test-group')
        group.users.add(self.user)

        self.repo.public = False
        self.repo.review_groups.add(group)
        self.repo.save()

        self.assertTrue(self.repo.is_accessible_by(self.user))
        self.assertFalse(self.repo.is_accessible_by(self.anonymous))

        self.assertTrue(self.repo in Repository.objects.accessible(self.user))
        self.assertFalse(
            self.repo in Repository.objects.accessible(self.anonymous))

    def test_repository_form_with_local_site_and_bad_group(self):
        """Testing adding a Group to a RepositoryForm with the wrong LocalSite."""
        test_site = LocalSite.objects.create(name='test')
        tool = Tool.objects.get(name='Subversion')
        group = Group.objects.create(name='test-group')

        svn_repo_path = 'file://' + os.path.join(os.path.dirname(__file__),
                                                 'testdata/svn_repo')

        form = RepositoryForm({
            'name': 'test',
            'path': svn_repo_path,
            'hosting_type': 'custom',
            'bug_tracker_type': 'custom',
            'review_groups': [group.pk],
            'local_site': test_site.pk,
            'tool': tool.pk,
        })
        self.assertFalse(form.is_valid())

        group.local_site = test_site
        group.save()

        form = RepositoryForm({
            'name': 'test',
            'path': svn_repo_path,
            'hosting_type': 'custom',
            'bug_tracker_type': 'custom',
            'review_groups': [group.pk],
            'tool': tool.pk,
        })
        self.assertFalse(form.is_valid())

    def test_repository_form_with_local_site_and_bad_user(self):
        """Testing adding a User to a RepositoryForm with the wrong LocalSite."""
        test_site = LocalSite.objects.create(name='test')
        tool = Tool.objects.get(name='Subversion')

        svn_repo_path = 'file://' + os.path.join(os.path.dirname(__file__),
                                                 'testdata/svn_repo')

        form = RepositoryForm({
            'name': 'test',
            'path': svn_repo_path,
            'hosting_type': 'custom',
            'bug_tracker_type': 'custom',
            'users': [self.user.pk],
            'local_site': test_site.pk,
            'tool': tool.pk,
        })
        self.assertFalse(form.is_valid())<|MERGE_RESOLUTION|>--- conflicted
+++ resolved
@@ -1328,9 +1328,6 @@
         self.assertEqual(files[5].data.splitlines()[-1],
                          "+Hello there")
 
-<<<<<<< HEAD
-    def test_parse_diff_revision(self):
-=======
     def test_parse_diff_with_index_range(self):
         """Testing Git diff parsing with an index range"""
         diff = "diff --git a/foo/bar b/foo/bar2\n" + \
@@ -1353,8 +1350,7 @@
         self.assertEqual(files[0].newInfo,
                          'e88b7f15c03d141d0bb38c8e49bb6c411ebfe1f1')
 
-    def testParseDiffRevision(self):
->>>>>>> ffd6cc1c
+    def test_parse_diff_revision(self):
         """Testing Git revision number parsing"""
 
         self.assertEqual(self.tool.parse_diff_revision('doc/readme', 'bf544ea'),
