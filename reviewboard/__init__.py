--- conflicted
+++ resolved
@@ -73,15 +73,11 @@
     # Generate cache serials
     generate_cache_serials()
 
-<<<<<<< HEAD
     # Load all extensions
     get_extension_manager().load()
 
     signals.initializing.send(sender=None)
-=======
-    signals.initializing.send(sender=None)
 
 
 __version_info__ = VERSION[:-1]
-__version__ = get_package_version()
->>>>>>> 60c9ad88
+__version__ = get_package_version()