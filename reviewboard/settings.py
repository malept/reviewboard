# Django settings for reviewboard project.

import os
import sys

# Can't import django.utils.translation yet
_ = lambda s: s


DEBUG = True

ADMINS = (
    ('Example Joe', 'admin@example.com')
)

MANAGERS = ADMINS

# Local time zone for this installation. All choices can be found here:
# http://www.postgresql.org/docs/current/static/datetime-keywords.html#DATETIME-TIMEZONE-SET-TABLE
TIME_ZONE = 'US/Pacific'

# Language code for this installation. All choices can be found here:
# http://www.w3.org/TR/REC-html40/struct/dirlang.html#langcodes
# http://blogs.law.harvard.edu/tech/stories/storyReader$15
LANGUAGE_CODE = 'en-us'

# This should match the ID of the Site object in the database.  This is used to
# figure out URLs to stick in e-mails and related pages.
SITE_ID = 1

# If you set this to False, Django will make some optimizations so as not
# to load the internationalization machinery.
USE_I18N = False
LANGUAGES = (
    ('en', _('English')),
    )

# List of callables that know how to import templates from various sources.
TEMPLATE_LOADERS = (
    'django.template.loaders.filesystem.Loader',
    'django.template.loaders.app_directories.Loader',
    'djblets.extensions.loaders.load_template_source',
)

MIDDLEWARE_CLASSES = (
    'django.middleware.gzip.GZipMiddleware', # Keep this first.
    'django.middleware.common.CommonMiddleware',
    'django.middleware.doc.XViewMiddleware',
    'django.middleware.http.ConditionalGetMiddleware',
    'django.middleware.locale.LocaleMiddleware',
    'django.contrib.sessions.middleware.SessionMiddleware',
    'django.contrib.auth.middleware.AuthenticationMiddleware',

    # These must go before anything that deals with settings.
    'djblets.siteconfig.middleware.SettingsMiddleware',
    'reviewboard.admin.middleware.LoadSettingsMiddleware',

    'djblets.extensions.middleware.ExtensionsMiddleware',
    'djblets.log.middleware.LoggingMiddleware',
    'reviewboard.admin.middleware.CheckUpdatesRequiredMiddleware',
    'reviewboard.admin.middleware.X509AuthMiddleware',
    'reviewboard.site.middleware.LocalSiteMiddleware',
)

TEMPLATE_CONTEXT_PROCESSORS = (
    'django.contrib.auth.context_processors.auth',
    'django.core.context_processors.debug',
    'django.core.context_processors.i18n',
    'django.core.context_processors.media',
    'django.core.context_processors.request',
    'djblets.siteconfig.context_processors.siteconfig',
    'djblets.util.context_processors.settingsVars',
    'djblets.util.context_processors.siteRoot',
    'djblets.util.context_processors.ajaxSerial',
    'djblets.util.context_processors.mediaSerial',
    'reviewboard.accounts.context_processors.auth_backends',
    'reviewboard.admin.context_processors.version',
    'reviewboard.site.context_processors.localsite',
)

SITE_ROOT_URLCONF = 'reviewboard.urls'
ROOT_URLCONF = 'djblets.util.rooturl'

REVIEWBOARD_ROOT = os.path.abspath(os.path.split(__file__)[0])

# where is the site on your server ? - add the trailing slash.
SITE_ROOT = '/'

TEMPLATE_DIRS = (
    # Don't forget to use absolute paths, not relative paths.
    os.path.join(REVIEWBOARD_ROOT, 'templates'),
)

INSTALLED_APPS = (
    'django.contrib.admin',
    'django.contrib.auth',
    'django.contrib.contenttypes',
    'django.contrib.markup',
    'django.contrib.sites',
    'django.contrib.sessions',
    'djblets.datagrid',
    'djblets.extensions',
    'djblets.feedview',
    'djblets.log',
    'djblets.siteconfig',
    'djblets.util',
    'djblets.webapi',
    'reviewboard.accounts',
    'reviewboard.admin',
    'reviewboard.changedescs',
    'reviewboard.diffviewer',
<<<<<<< HEAD
    'reviewboard.extensions',
    'reviewboard.iphone',
=======
>>>>>>> e032bd55
    'reviewboard.notifications',
    'reviewboard.reports',
    'reviewboard.reviews',
    'reviewboard.scmtools',
    'reviewboard.site',
    'reviewboard.webapi',
    'django_evolution', # Must be last
)

WEB_API_ENCODERS = (
    'djblets.webapi.encoders.ResourceAPIEncoder',
)

LOGGING_NAME = "reviewboard"

AUTH_PROFILE_MODULE = "accounts.Profile"

# Default expiration time for the cache.  Note that this has no effect unless
# CACHE_BACKEND is specified in settings_local.py
CACHE_EXPIRATION_TIME = 60 * 60 * 24 * 30 # 1 month

# Custom test runner, which uses nose to find tests and execute them.  This
# gives us a somewhat more comprehensive test execution than django's built-in
# runner, as well as some special features like a code coverage report.
TEST_RUNNER = 'reviewboard.test.runner'

# Dependency checker functionality.  Gives our users nice errors when they start
# out, instead of encountering them later on.  Most of the magic for this
# happens in manage.py, not here.
install_help = '''
Please see http://www.reviewboard.org/docs/manual/dev/admin/
for help setting up Review Board.
'''
def dependency_error(string):
    sys.stderr.write('%s\n' % string)
    sys.stderr.write(install_help)
    sys.exit(1)

if os.path.split(os.path.dirname(__file__))[1] != 'reviewboard':
    dependency_error('The directory containing manage.py must be named "reviewboard"')

LOCAL_ROOT = None

# Load local settings.  This can override anything in here, but at the very
# least it needs to define database connectivity.
try:
    import settings_local
    from settings_local import *
except ImportError:
    dependency_error('Unable to read settings_local.py.')

TEMPLATE_DEBUG = DEBUG

if not LOCAL_ROOT:
    local_dir = os.path.dirname(settings_local.__file__)

    if os.path.exists(os.path.join(local_dir, 'reviewboard')):
        # reviewboard/ is in the same directory as settings_local.py.
        # This is probably a Git checkout.
        LOCAL_ROOT = os.path.join(local_dir, 'reviewboard')
    else:
        # This is likely a site install. Get the parent directory.
        LOCAL_ROOT = os.path.dirname(local_dir)

HTDOCS_ROOT = os.path.join(LOCAL_ROOT, 'htdocs')
MEDIA_ROOT = os.path.join(HTDOCS_ROOT, 'media')
EXTENSIONS_MEDIA_ROOT = os.path.join(MEDIA_ROOT, 'ext')


# URL prefix for media -- CSS, JavaScript and images. Make sure to use a
# trailing slash.
#
# Examples: "http://foo.com/media/", "/media/".
MEDIA_URL = getattr(settings_local, 'MEDIA_URL', SITE_ROOT + 'media/')


# Base these on the user's SITE_ROOT.
LOGIN_URL = SITE_ROOT + 'account/login/'
ADMIN_MEDIA_PREFIX = MEDIA_URL + 'admin/'

# Cookie settings
LANGUAGE_COOKIE_NAME = "rblanguage"
SESSION_COOKIE_NAME = "rbsessionid"
SESSION_COOKIE_AGE = 365 * 24 * 60 * 60 # 1 year
SESSION_COOKIE_PATH = SITE_ROOT

# The list of directories that will be searched to generate a media serial.
MEDIA_SERIAL_DIRS = ["admin", "djblets", "rb"]<|MERGE_RESOLUTION|>--- conflicted
+++ resolved
@@ -109,11 +109,7 @@
     'reviewboard.admin',
     'reviewboard.changedescs',
     'reviewboard.diffviewer',
-<<<<<<< HEAD
     'reviewboard.extensions',
-    'reviewboard.iphone',
-=======
->>>>>>> e032bd55
     'reviewboard.notifications',
     'reviewboard.reports',
     'reviewboard.reviews',
