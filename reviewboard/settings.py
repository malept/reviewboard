--- conflicted
+++ resolved
@@ -145,11 +145,8 @@
     'reviewboard.attachments',
     'reviewboard.changedescs',
     'reviewboard.diffviewer',
-<<<<<<< HEAD
     'reviewboard.extensions',
-=======
     'reviewboard.hostingsvcs',
->>>>>>> 2d72a609
     'reviewboard.notifications',
     'reviewboard.reviews',
     'reviewboard.scmtools',
