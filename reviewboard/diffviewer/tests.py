import os
import unittest

from django.core.files.uploadedfile import SimpleUploadedFile
from django.http import HttpResponse
from django.test import TestCase
from djblets.siteconfig.models import SiteConfiguration
from djblets.util.misc import cache_memoize
from kgb import SpyAgency

import reviewboard.diffviewer.diffutils as diffutils
import reviewboard.diffviewer.parser as diffparser
from reviewboard.diffviewer.errors import UserVisibleError
from reviewboard.diffviewer.forms import UploadDiffForm
from reviewboard.diffviewer.models import DiffSet, FileDiff
<<<<<<< HEAD
from reviewboard.diffviewer.processors import filter_interdiff_opcodes, \
                                              merge_adjacent_chunks
=======
from reviewboard.diffviewer.renderers import DiffRenderer
>>>>>>> 79b3b2ce
from reviewboard.diffviewer.templatetags.difftags import highlightregion
from reviewboard.scmtools.models import Repository, Tool


class MyersDifferTest(TestCase):
    def testDiff(self):
        """Testing myers differ"""
        self.__test_diff(["1", "2", "3"],
                         ["1", "2", "3"],
                         [("equal", 0, 3, 0, 3), ])

        self.__test_diff(["1", "2", "3"],
                         [],
                         [("delete", 0, 3, 0, 0), ])

        self.__test_diff("1\n2\n3\n",
                         "0\n1\n2\n3\n",
                         [("insert", 0, 0, 0, 2),
                          ("equal",  0, 6, 2, 8)])

        self.__test_diff("1\n2\n3\n7\n",
                         "1\n2\n4\n5\n6\n7\n",
                         [("equal",   0, 4, 0, 4),
                          ("replace", 4, 5, 4, 5),
                          ("insert",  5, 5, 5, 9),
                          ("equal",   5, 8, 9, 12)])

    def __test_diff(self, a, b, expected):
        opcodes = list(diffutils.MyersDiffer(a, b).get_opcodes())
        self.assertEquals(opcodes, expected)


class InterestingLinesTest(TestCase):
    PREFIX = os.path.join(os.path.dirname(__file__), 'testdata')

    def testCSharp(self):
        """Testing interesting lines scanner with a C# file"""
        lines = self.__get_lines("helloworld.cs")

        self.assertEqual(len(lines[0]), 2)
        self.assertEqual(lines[0][0], (0, 'public class HelloWorld {\n'))
        self.assertEqual(lines[0][1], (1, '\tpublic static void Main() {\n'))

        self.assertEqual(lines[1][0], (3, 'public class HelloWorld\n'))
        self.assertEqual(lines[1][1], (8, '\tpublic static void Main()\n'))

    def testJava(self):
        """Testing interesting lines scanner with a Java file"""
        lines = self.__get_lines("helloworld.java")

        self.assertEqual(len(lines[0]), 2)
        self.assertEqual(lines[0][0], (0, 'class HelloWorld {\n'))
        self.assertEqual(lines[0][1],
                         (1, '\tpublic static void main(String[] args) {\n'))

        self.assertEqual(len(lines[1]), 2)
        self.assertEqual(lines[1][0], (3, 'class HelloWorld\n'))
        self.assertEqual(lines[1][1],
                         (8, '\tpublic static void main(String[] args)\n'))

    def testJavaScript(self):
        """Testing interesting lines scanner with a JavaScript file"""
        lines = self.__get_lines("helloworld.js")

        self.assertEqual(len(lines[0]), 3)
        self.assertEqual(lines[0][0], (0, 'function helloWorld() {\n'))
        self.assertEqual(lines[0][1], (5, '\thelloWorld2: function() {\n'))
        self.assertEqual(lines[0][2], (10, 'var helloWorld3 = function() {\n'))

        self.assertEqual(len(lines[1]), 3)
        self.assertEqual(lines[1][0], (3, 'function helloWorld()\n'))
        self.assertEqual(lines[1][1], (12, '\thelloWorld2: function()\n'))
        self.assertEqual(lines[1][2], (18, 'var helloWorld3 = function()\n'))

    def testObjectiveC(self):
        """Testing interesting lines scanner with an Objective C file"""
        lines = self.__get_lines("helloworld.m")

        self.assertEqual(len(lines[0]), 3)
        self.assertEqual(lines[0][0], (0, '@interface MyClass : Object\n'))
        self.assertEqual(lines[0][1], (4, '@implementation MyClass\n'))
        self.assertEqual(lines[0][2], (5, '- (void) sayHello {\n'))

        self.assertEqual(len(lines[1]), 3)
        self.assertEqual(lines[1][0], (0, '@interface MyClass : Object\n'))
        self.assertEqual(lines[1][1], (4, '@implementation MyClass\n'))
        self.assertEqual(lines[1][2], (8, '- (void) sayHello\n'))

    def testPerl(self):
        """Testing interesting lines scanner with a Perl file"""
        lines = self.__get_lines("helloworld.pl")

        self.assertEqual(len(lines[0]), 1)
        self.assertEqual(lines[0][0], (0, 'sub helloWorld {\n'))

        self.assertEqual(len(lines[1]), 1)
        self.assertEqual(lines[1][0], (1, 'sub helloWorld\n'))

    def testPHP(self):
        """Testing interesting lines scanner with a PHP file"""
        lines = self.__get_lines("helloworld.php")

        self.assertEqual(len(lines[0]), 2)
        self.assertEqual(lines[0][0], (1, 'class HelloWorld {\n'))
        self.assertEqual(lines[0][1], (2, '\tfunction helloWorld() {\n'))

        self.assertEqual(len(lines[1]), 2)
        self.assertEqual(lines[1][0], (4, 'class HelloWorld\n'))
        self.assertEqual(lines[1][1], (9, '\tfunction helloWorld()\n'))

    def testPython(self):
        """Testing interesting lines scanner with a Python file"""
        lines = self.__get_lines("helloworld.py")

        self.assertEqual(len(lines[0]), 2)
        self.assertEqual(lines[0][0], (0, 'class HelloWorld:\n'))
        self.assertEqual(lines[0][1], (1, '    def main(self):\n'))

        self.assertEqual(len(lines[1]), 2)
        self.assertEqual(lines[1][0], (0, 'class HelloWorld:\n'))
        self.assertEqual(lines[1][1], (3, '    def main(self):\n'))

    def testRuby(self):
        """Testing interesting lines scanner with a Ruby file"""
        lines = self.__get_lines("helloworld.rb")

        self.assertEqual(len(lines[0]), 2)
        self.assertEqual(lines[0][0], (0, 'class HelloWorld\n'))
        self.assertEqual(lines[0][1], (1, '\tdef helloWorld\n'))

        self.assertEqual(len(lines[1]), 2)
        self.assertEqual(lines[1][0], (1, 'class HelloWorld\n'))
        self.assertEqual(lines[1][1], (3, '\tdef helloWorld()\n'))

    def __get_lines(self, filename):
        f = open(os.path.join(self.PREFIX, "orig_src", filename), "r")
        a = f.readlines()
        f.close()

        f = open(os.path.join(self.PREFIX, "new_src", filename), "r")
        b = f.readlines()
        f.close()

        differ = diffutils.MyersDiffer(a, b)
        diffutils.register_interesting_lines_for_filename(differ, filename)

        # Begin the scan.
        list(differ.get_opcodes())

        result = (differ.get_interesting_lines('header', False),
                  differ.get_interesting_lines('header', True))

        print result

        return result


class DiffParserTest(unittest.TestCase):
    PREFIX = os.path.join(os.path.dirname(__file__), 'testdata')

    def diff(self, options=''):
        f = os.popen('diff -rN -x .svn %s %s/orig_src %s/new_src' %
                     (options, self.PREFIX, self.PREFIX))
        data = f.read()
        f.close()
        return data

    def compareDiffs(self, files, testdir):
        self.assertEqual(len(files), 14)

        for file in files:
            f = open("%s/diffs/%s/%s.diff" %
                     (self.PREFIX, testdir, os.path.basename(file.newFile)))
            data = f.read()
            f.close()

            self.failUnless(file.origFile.startswith("%s/orig_src/" %
                                                     self.PREFIX))
            self.failUnless(file.newFile.startswith("%s/new_src/" %
                                                    self.PREFIX))
            self.assertNotEquals(file.origInfo, "")
            self.assertNotEquals(file.newInfo, "")

            self.assertNotEquals(file.data, "")
            self.assertNotEquals(data, "")

            # Can't really compare the strings because of timestamps...

    def testUnifiedDiff(self):
        """Testing parse on a unified diff"""
        data = self.diff('-u')
        files = diffparser.DiffParser(data).parse()
        self.compareDiffs(files, "unified")

    def testContextDiff(self):
        """Testing parse on a context diff"""
        data = self.diff('-c')
        files = diffparser.DiffParser(data).parse()
        self.compareDiffs(files, "context")

    def testPatch(self):
        """Testing patching"""

        file = 'foo.c'

        old = self._get_file('orig_src', file)
        new = self._get_file('new_src', file)
        diff = self._get_file('diffs', 'unified', 'foo.c.diff')

        patched = diffutils.patch(diff, old, file)
        self.assertEqual(patched, new)

        diff = self._get_file('diffs', 'unified', 'README.diff')
        self.assertRaises(Exception, lambda: diffutils.patch(diff, old, file))

    def testEmptyPatch(self):
        """Testing patching with an empty diff"""
        old = 'This is a test'
        diff = ''
        patched = diffutils.patch(diff, old, 'test.c')
        self.assertEqual(patched, old)

    def testPatchCRLFFileCRLFDiff(self):
        """Testing patching a CRLF file with a CRLF diff"""
        old = self._get_file('orig_src', 'README.crlf')
        new = self._get_file('new_src', 'README')
        diff = self._get_file('diffs', 'unified', 'README.crlf.diff')
        patched = diffutils.patch(diff, old, new)
        self.assertEqual(patched, new)

    def testPatchCRFileCRLFDiff(self):
        """Testing patching a CR file with a CRLF diff"""
        old = self._get_file('orig_src', 'README')
        new = self._get_file('new_src', 'README')
        diff = self._get_file('diffs', 'unified', 'README.crlf.diff')
        patched = diffutils.patch(diff, old, new)
        self.assertEqual(patched, new)

    def testPatchCRLFFileCRDiff(self):
        """Testing patching a CRLF file with a CR diff"""
        old = self._get_file('orig_src', 'README.crlf')
        new = self._get_file('new_src', 'README')
        diff = self._get_file('diffs', 'unified', 'README.diff')
        patched = diffutils.patch(diff, old, new)
        self.assertEqual(patched, new)

    def testPatchFileWithFakeNoNewline(self):
        """Testing patching a file indicating no newline with a trailing \\r"""
        old = self._get_file('orig_src', 'README.nonewline')
        new = self._get_file('new_src', 'README.nonewline')
        diff = self._get_file('diffs', 'unified', 'README.nonewline.diff')
        files = diffparser.DiffParser(diff).parse()
        patched = diffutils.patch(files[0].data, old, new)
        self.assertEqual(diff, files[0].data)
        self.assertEqual(patched, new)

    def testInterline(self):
        """Testing inter-line diffs"""

        def deepEqual(A, B):
            typea, typeb = type(A), type(B)
            self.assertEqual(typea, typeb)
            if typea is tuple or typea is list:
                for a, b in map(None, A, B):
                    deepEqual(a, b)
            else:
                self.assertEqual(A, B)

        deepEqual(diffutils.get_line_changed_regions(None, None),
                  (None, None))

        old = 'submitter = models.ForeignKey(Person, verbose_name="Submitter")'
        new = 'submitter = models.ForeignKey(User, verbose_name="Submitter")'
        regions = diffutils.get_line_changed_regions(old, new)
        deepEqual(regions, ([(30, 36)], [(30, 34)]))

        old = '-from reviews.models import ReviewRequest, Person, Group'
        new = '+from .reviews.models import ReviewRequest, Group'
        regions = diffutils.get_line_changed_regions(old, new)
        deepEqual(regions, ([(0, 1), (6, 6), (43, 51)],
                            [(0, 1), (6, 7), (44, 44)]))

        old = 'abcdefghijklm'
        new = 'nopqrstuvwxyz'
        regions = diffutils.get_line_changed_regions(old, new)
        deepEqual(regions, (None, None))

    def testMoveDetection(self):
        """Testing move detection"""
        # movetest1 has two blocks of code that would appear to be moves:
        # a function, and an empty comment block. Only the function should
        # be seen as a move, whereas the empty comment block is less useful
        # (since it's content-less) and shouldn't be seen as once.
        old = self._get_file('orig_src', 'movetest1.c')
        new = self._get_file('new_src', 'movetest1.c')
        differ = diffutils.Differ(old.splitlines(), new.splitlines())

        r_moves = []
        i_moves = []

        opcodes = differ.get_opcodes()

        for opcodes in diffutils.process_opcode_metadata(opcodes, differ):
            tag = opcodes[0]
            meta = opcodes[-1]

            if tag == 'delete':
                if 'moved' in meta:
                    r_moves.append(meta['moved'])
            elif tag == 'insert':
                if 'moved' in meta:
                    i_moves.append(meta['moved'])

        self.assertEqual(len(r_moves), 1)
        self.assertEqual(len(i_moves), 1)

        moves = [
            (15, 28),
            (16, 29),
            (17, 30),
            (18, 31),
            (19, 32)
        ]

        for i, j in moves:
            self.assertTrue(j in i_moves[0])
            self.assertTrue(i in r_moves[0])
            self.assertEqual(i_moves[0][j], i)
            self.assertEqual(r_moves[0][i], j)

    def test_line_counts(self):
        """Testing DiffParser with insert/delete line counts"""
        diff = (
            '+ This is some line before the change\n'
            '- And another line\n'
            'Index: foo\n'
            '- One last.\n'
            '--- README  123\n'
            '+++ README  (new)\n'
            '@ -1,1 +1,1 @@\n'
            '-blah blah\n'
            '-blah\n'
            '+blah!\n'
            '-blah...\n'
            '+blah?\n'
            '-blah!\n'
            '+blah?!\n')
        files = diffparser.DiffParser(diff).parse()

        self.assertEqual(len(files), 1)
        self.assertEqual(files[0].insert_count, 3)
        self.assertEqual(files[0].delete_count, 4)

    def _get_file(self, *relative):
        f = open(os.path.join(*tuple([self.PREFIX] + list(relative))))
        data = f.read()
        f.close()
        return data


class FileDiffMigrationTests(TestCase):
    fixtures = ['test_scmtools.json']

    def setUp(self):
        self.diff = (
            '--- README  123\n'
            '+++ README  (new)\n'
            '@ -1,1 +1,1 @@\n'
            '-blah blah\n'
            '+blah!\n')
        self.parent_diff = (
            '--- README  123\n'
            '+++ README  (new)\n'
            '@ -1,1 +1,1 @@\n'
            '-blah..\n'
            '+blah blah\n')

        repository = Repository.objects.get(pk=1)
        diffset = DiffSet.objects.create(name='test',
                                         revision=1,
                                         repository=repository)
        self.filediff = FileDiff(source_file='README',
                                 dest_file='README',
                                 diffset=diffset,
                                 diff64='',
                                 parent_diff64='')

    def test_migration_by_diff(self):
        """Testing FileDiffData migration accessing FileDiff.diff"""
        self.filediff.diff64 = self.diff

        self.assertEqual(self.filediff.diff_hash, None)
        self.assertEqual(self.filediff.parent_diff_hash, None)

        # This should prompt the migration
        diff = self.filediff.diff

        self.assertEqual(self.filediff.parent_diff_hash, None)
        self.assertNotEqual(self.filediff.diff_hash, None)

        self.assertEqual(diff, self.diff)
        self.assertEqual(self.filediff.diff64, '')
        self.assertEqual(self.filediff.diff_hash.binary, self.diff)
        self.assertEqual(self.filediff.diff, diff)
        self.assertEqual(self.filediff.parent_diff, None)
        self.assertEqual(self.filediff.parent_diff_hash, None)

    def test_migration_by_parent_diff(self):
        """Testing FileDiffData migration accessing FileDiff.parent_diff"""
        self.filediff.diff64 = self.diff
        self.filediff.parent_diff64 = self.parent_diff

        self.assertEqual(self.filediff.parent_diff_hash, None)

        # This should prompt the migration
        parent_diff = self.filediff.parent_diff

        self.assertNotEqual(self.filediff.parent_diff_hash, None)

        self.assertEqual(parent_diff, self.parent_diff)
        self.assertEqual(self.filediff.parent_diff64, '')
        self.assertEqual(self.filediff.parent_diff_hash.binary,
                         self.parent_diff)
        self.assertEqual(self.filediff.parent_diff, self.parent_diff)

    def test_migration_by_delete_count(self):
        """Testing FileDiffData migration accessing FileDiff.delete_count"""
        self.filediff.diff64 = self.diff

        self.assertEqual(self.filediff.diff_hash, None)

        # This should prompt the migration
        delete_count = self.filediff.delete_count

        self.assertNotEqual(self.filediff.diff_hash, None)
        self.assertEqual(delete_count, 1)
        self.assertEqual(self.filediff.diff_hash.delete_count, 1)

    def test_migration_by_insert_count(self):
        """Testing FileDiffData migration accessing FileDiff.insert_count"""
        self.filediff.diff64 = self.diff

        self.assertEqual(self.filediff.diff_hash, None)

        # This should prompt the migration
        insert_count = self.filediff.insert_count

        self.assertNotEqual(self.filediff.diff_hash, None)
        self.assertEqual(insert_count, 1)
        self.assertEqual(self.filediff.diff_hash.insert_count, 1)

    def test_migration_by_set_line_counts(self):
        """Testing FileDiffData migration calling FileDiff.set_line_counts"""
        self.filediff.diff64 = self.diff

        self.assertEqual(self.filediff.diff_hash, None)

        # This should prompt the migration, but with our line counts.
        self.filediff.set_line_counts(10, 20)

        self.assertNotEqual(self.filediff.diff_hash, None)
        self.assertEqual(self.filediff.insert_count, 10)
        self.assertEqual(self.filediff.delete_count, 20)
        self.assertEqual(self.filediff.diff_hash.insert_count, 10)
        self.assertEqual(self.filediff.diff_hash.delete_count, 20)


class HighlightRegionTest(TestCase):
    def setUp(self):
        siteconfig = SiteConfiguration.objects.get_current()
        siteconfig.set('diffviewer_syntax_highlighting', True)

    def testHighlightRegion(self):
        """Testing highlightregion"""
        self.assertEquals(highlightregion("", None), "")

        self.assertEquals(highlightregion("abc", None), "abc")

        self.assertEquals(highlightregion("abc", [(0, 3)]),
                                          '<span class="hl">abc</span>')

        self.assertEquals(highlightregion("abc", [(0, 1)]),
                                          '<span class="hl">a</span>bc')

        self.assertEquals(highlightregion(
            '<span class="xy">a</span>bc',
            [(0, 1)]),
            '<span class="xy"><span class="hl">a</span></span>bc')

        self.assertEquals(highlightregion(
            '<span class="xy">abc</span>123',
            [(1, 4)]),
            '<span class="xy">a<span class="hl">bc</span></span>' +
            '<span class="hl">1</span>23')

        self.assertEquals(highlightregion(
            '<span class="xy">abc</span><span class="z">12</span>3',
            [(1, 4)]),
            '<span class="xy">a<span class="hl">bc</span></span>' +
            '<span class="z"><span class="hl">1</span>2</span>3')

        self.assertEquals(highlightregion(
            'foo<span class="xy">abc</span><span class="z">12</span>3',
            [(0, 6), (7, 9)]),
            '<span class="hl">foo</span><span class="xy">' +
            '<span class="hl">abc</span></span><span class="z">1' +
            '<span class="hl">2</span></span><span class="hl">3</span>')

        self.assertEquals(highlightregion(
            'foo&quot;bar',
            [(0, 7)]),
            '<span class="hl">foo&quot;bar</span>')

        self.assertEquals(highlightregion(
            '&quot;foo&quot;',
            [(0, 1)]),
            '<span class="hl">&quot;</span>foo&quot;')

        self.assertEquals(highlightregion(
            '&quot;foo&quot;',
            [(2, 5)]),
            '&quot;f<span class="hl">oo&quot;</span>')

        self.assertEquals(highlightregion(
            'foo=<span class="ab">&quot;foo&quot;</span>)',
            [(4, 9)]),
            'foo=<span class="ab"><span class="hl">&quot;foo&quot;' +
            '</span></span>)')


class DbTests(TestCase):
    """Unit tests for database operations."""
    fixtures = ['test_scmtools.json']
    PREFIX = os.path.join(os.path.dirname(__file__), 'testdata')

    def testLongFilenames(self):
        """Testing using long filenames (1024 characters) in FileDiff."""
        long_filename = 'x' * 1024

        repository = Repository.objects.get(pk=1)
        diffset = DiffSet.objects.create(name='test',
                                         revision=1,
                                         repository=repository)
        filediff = FileDiff(source_file=long_filename,
                            dest_file='foo',
                            diffset=diffset)
        filediff.save()

        filediff = FileDiff.objects.get(pk=filediff.id)
        self.assertEquals(filediff.source_file, long_filename)

    def testDiffHashes(self):
        """
        Testing that uploading two of the same diff will result in only
        one database entry.
        """
        repository = Repository.objects.get(pk=1)
        diffset = DiffSet.objects.create(name='test',
                                         revision=1,
                                         repository=repository)
        f = open(os.path.join(self.PREFIX, "diffs", "context", "foo.c.diff"),
                 "r")
        data = f.read()
        f.close()

        filediff1 = FileDiff(diff=data,
                             diffset=diffset)
        filediff1.save()
        filediff2 = FileDiff(diff=data,
                             diffset=diffset)
        filediff2.save()

        self.assertEquals(filediff1.diff_hash, filediff2.diff_hash)


class UploadDiffFormTests(TestCase):
    """Unit tests for UploadDiffForm."""
    fixtures = ['test_scmtools']

    def test_parent_diff_filtering(self):
        """Testing UploadDiffForm and filtering parent diff files"""
        saw_file_exists = {}

        def get_file_exists(filename, revision, request):
            saw_file_exists[(filename, revision)] = True
            return True

        diff = (
            'Index: README\n'
            '==========================================================='
            '========\n'
            '--- README  (revision 124)\n'
            '+++ README  (new)\n'
            '@ -1,1 +1,1 @@\n'
            '-blah blah\n'
            '+blah!\n'
        )
        parent_diff_1 = (
            'Index: README\n'
            '==========================================================='
            '========\n'
            '--- README  (revision 123)\n'
            '+++ README  (new)\n'
            '@ -1,1 +1,1 @@\n'
            '-blah..\n'
            '+blah blah\n'
        )
        parent_diff_2 = (
            'Index: UNUSED\n'
            '==========================================================='
            '========\n'
            '--- UNUSED  (revision 123)\n'
            '+++ UNUSED  (new)\n'
            '@ -1,1 +1,1 @@\n'
            '-foo\n'
            '+bar\n'
        )
        parent_diff = parent_diff_1 + parent_diff_2

        diff_file = SimpleUploadedFile('diff', diff,
                                       content_type='text/x-patch')
        parent_diff_file = SimpleUploadedFile('parent_diff', parent_diff,
                                              content_type='text/x-patch')

        # Note that we're using SVN here for the test just because it's
        # a bit easier to test with than Git (easier diff parsing logic
        # and revision numbers).
        repository = Repository.objects.create(
            name='Subversion SVN',
            path='file://%s' % (os.path.join(os.path.dirname(__file__),
                                             '..', 'scmtools', 'testdata',
                                             'svn_repo')),
            tool=Tool.objects.get(name='Subversion'))
        repository.get_file_exists = get_file_exists

        form = UploadDiffForm(
            repository=repository,
            data={
                'basedir': '/',
            },
            files={
                'path': diff_file,
                'parent_diff_path': parent_diff_file,
            })
        self.assertTrue(form.is_valid())

        diffset = form.create(diff_file, parent_diff_file)
        self.assertEqual(diffset.files.count(), 1)

        filediff = diffset.files.get()
        self.assertEqual(filediff.diff, diff)
        self.assertEqual(filediff.parent_diff, parent_diff_1)

        self.assertTrue(('/README', '123') in saw_file_exists)
        self.assertFalse(('/UNUSED', '123') in saw_file_exists)
        self.assertEqual(len(saw_file_exists), 1)


<<<<<<< HEAD
class ProcessorsTests(TestCase):
    """Unit tests for diff processors."""

    def test_filter_interdiff_opcodes(self):
        """Testing filter_interdiff_opcodes"""
        opcodes = [
            ('insert', 0, 0, 0, 1),
            ('equal', 0, 5, 1, 5),
            ('delete', 5, 10, 5, 5),
            ('equal', 10, 25, 5, 20),
            ('replace', 25, 26, 20, 26),
            ('equal', 26, 40, 26, 40),
            ('insert', 40, 40, 40, 45),
        ]

        orig_diff = (
            '--- README\n'
            '+++ README\n'
            '@@ -22,7 +22,7 @@\n'
            ' # line 22\n'
            ' # line 23\n'
            ' # line 24\n'
            '-# line 25\n'
            '+# line 25!\n'
            ' # line 26\n'
            ' # line 27\n'
            ' # line 28\n'
        )

        new_diff = (
            '--- README\n'
            '+++ README\n'
            '@@ -2,11 +2,6 @@\n'
            ' # line 2\n'
            ' # line 3\n'
            ' # line 4\n'
            '-# line 5\n'
            '-# line 6\n'
            '-# line 7\n'
            '-# line 8\n'
            '-# line 9\n'
            ' # line 10\n'
            ' # line 11\n'
            ' # line 12\n'
            '@@ -22,7 +22,7 @@\n'
            ' # line 22\n'
            ' # line 23\n'
            ' # line 24\n'
            '-# line 25\n'
            '+# line 25!\n'
            ' # line 26\n'
            ' # line 27\n'
            ' # line 28\n'
        )

        new_opcodes = list(filter_interdiff_opcodes(opcodes, orig_diff,
                                                    new_diff))

        self.assertEqual(new_opcodes, [
            ('equal', 0, 0, 0, 1),
            ('equal', 0, 5, 1, 5),
            ('delete', 5, 10, 5, 5),
            ('equal', 10, 25, 5, 20),
            ('replace', 25, 26, 20, 26),
            ('equal', 26, 40, 26, 40),
            ('equal', 40, 40, 40, 45),
        ])

    def test_merge_adjacent_chunks(self):
        """Testing merge_adjacent_chunks"""
        opcodes = [
            ('equal', 0, 0, 0, 1),
            ('equal', 0, 5, 1, 5),
            ('delete', 5, 10, 5, 5),
            ('equal', 10, 25, 5, 20),
            ('replace', 25, 26, 20, 26),
            ('equal', 26, 40, 26, 40),
            ('equal', 40, 40, 40, 45),
        ]

        new_opcodes = list(merge_adjacent_chunks(opcodes))

        self.assertEqual(new_opcodes, [
            ('equal', 0, 5, 0, 5),
            ('delete', 5, 10, 5, 5),
            ('equal', 10, 25, 5, 20),
            ('replace', 25, 26, 20, 26),
            ('equal', 26, 40, 26, 45),
        ])
=======
class DiffRendererTests(SpyAgency, TestCase):
    """Unit tests for DiffRenderer."""
    def test_construction_with_invalid_chunks(self):
        """Testing DiffRenderer construction with invalid chunks"""
        diff_file = {
            'chunks': [{}]
        }

        self.assertRaises(
            UserVisibleError,
            lambda: DiffRenderer(diff_file, chunk_index=-1))
        self.assertRaises(
            UserVisibleError,
            lambda: DiffRenderer(diff_file, chunk_index=1))

    def test_construction_with_valid_chunks(self):
        """Testing DiffRenderer construction with valid chunks"""
        diff_file = {
            'chunks': [{}]
        }

        # Should not assert.
        renderer = DiffRenderer(diff_file, chunk_index=0)
        self.assertEqual(renderer.num_chunks, 1)
        self.assertEqual(renderer.chunk_index, 0)

    def test_render_to_response(self):
        """Testing DiffRenderer.render_to_response"""
        diff_file = {
            'chunks': [{}]
        }

        renderer = DiffRenderer(diff_file)
        self.spy_on(renderer.render_to_string, call_fake=lambda self: 'Foo')

        response = renderer.render_to_response()

        self.assertTrue(renderer.render_to_string.called)
        self.assertTrue(isinstance(response, HttpResponse))
        self.assertEqual(response.content, 'Foo')

    def test_render_to_string(self):
        """Testing DiffRenderer.render_to_string"""
        diff_file = {
            'chunks': [{}]
        }

        renderer = DiffRenderer(diff_file)
        self.spy_on(renderer.render_to_string_uncached,
                    call_fake=lambda self: 'Foo')
        self.spy_on(renderer.make_cache_key,
                    call_fake=lambda self: 'my-cache-key')
        self.spy_on(cache_memoize)

        response = renderer.render_to_response()

        self.assertEqual(response.content, 'Foo')
        self.assertTrue(renderer.render_to_string_uncached.called)
        self.assertTrue(renderer.make_cache_key.called)
        self.assertTrue(cache_memoize.spy.called)

    def test_render_to_string_uncached(self):
        """Testing DiffRenderer.render_to_string_uncached"""
        diff_file = {
            'chunks': [{}]
        }

        renderer = DiffRenderer(diff_file, lines_of_context=[5, 5])
        self.spy_on(renderer.render_to_string_uncached,
                    call_fake=lambda self: 'Foo')
        self.spy_on(renderer.make_cache_key,
                    call_fake=lambda self: 'my-cache-key')
        self.spy_on(cache_memoize)

        response = renderer.render_to_response()

        self.assertEqual(response.content, 'Foo')
        self.assertTrue(renderer.render_to_string_uncached.called)
        self.assertFalse(renderer.make_cache_key.called)
        self.assertFalse(cache_memoize.spy.called)

    def test_make_context_with_chunk_index(self):
        """Testing DiffRenderer.make_context with chunk_index"""
        diff_file = {
            'chunks': [
                {
                    'lines': [],
                    'meta': {},
                    'change': 'insert',
                },
                {
                    # This is not how lines really look, but it's fine for
                    # current usage tests.
                    'lines': range(10),
                    'meta': {},
                    'change': 'replace',
                },
                {
                    'lines': [],
                    'meta': {},
                    'change': 'delete',
                }
            ],
        }

        renderer = DiffRenderer(diff_file, chunk_index=1)
        context = renderer.make_context()

        self.assertEqual(context['standalone'], True)
        self.assertEqual(context['file'], diff_file)
        self.assertEqual(len(diff_file['chunks']), 1)

        chunk = diff_file['chunks'][0]
        self.assertEqual(chunk['change'], 'replace')
>>>>>>> 79b3b2ce
<|MERGE_RESOLUTION|>--- conflicted
+++ resolved
@@ -13,12 +13,9 @@
 from reviewboard.diffviewer.errors import UserVisibleError
 from reviewboard.diffviewer.forms import UploadDiffForm
 from reviewboard.diffviewer.models import DiffSet, FileDiff
-<<<<<<< HEAD
+from reviewboard.diffviewer.renderers import DiffRenderer
 from reviewboard.diffviewer.processors import filter_interdiff_opcodes, \
                                               merge_adjacent_chunks
-=======
-from reviewboard.diffviewer.renderers import DiffRenderer
->>>>>>> 79b3b2ce
 from reviewboard.diffviewer.templatetags.difftags import highlightregion
 from reviewboard.scmtools.models import Repository, Tool
 
@@ -677,7 +674,6 @@
         self.assertEqual(len(saw_file_exists), 1)
 
 
-<<<<<<< HEAD
 class ProcessorsTests(TestCase):
     """Unit tests for diff processors."""
 
@@ -767,7 +763,8 @@
             ('replace', 25, 26, 20, 26),
             ('equal', 26, 40, 26, 45),
         ])
-=======
+
+
 class DiffRendererTests(SpyAgency, TestCase):
     """Unit tests for DiffRenderer."""
     def test_construction_with_invalid_chunks(self):
@@ -881,5 +878,4 @@
         self.assertEqual(len(diff_file['chunks']), 1)
 
         chunk = diff_file['chunks'][0]
-        self.assertEqual(chunk['change'], 'replace')
->>>>>>> 79b3b2ce
+        self.assertEqual(chunk['change'], 'replace')